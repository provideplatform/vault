// +build integration vault

package test

import (
	"encoding/hex"
	"encoding/json"
	"fmt"
	"log"
	"testing"
	"time"

<<<<<<< HEAD
	"github.com/provideapp/vault/common"
	cryptovault "github.com/provideapp/vault/vault"
	provide "github.com/provideservices/provide-go/api/vault"
)

=======
	uuid "github.com/kthomas/go.uuid"
	ident "github.com/provideplatform/provide-go/api/ident"
	provide "github.com/provideplatform/provide-go/api/vault"
	"github.com/provideplatform/vault/common"
	cryptovault "github.com/provideplatform/vault/vault"
)

func keyFactoryEphemeral(token, vaultID, keyType, keyUsage, keySpec, keyName, keyDescription string) (*provide.Key, error) {
	resp, err := provide.CreateKey(token, vaultID, map[string]interface{}{
		"type":        keyType,
		"usage":       keyUsage,
		"spec":        keySpec,
		"name":        keyName,
		"description": keyDescription,
		"ephemeral":   true,
	})

	if err != nil {
		return nil, fmt.Errorf("failed to create key error: %s", err.Error())
	}

	key := &provide.Key{}
	respRaw, err := json.Marshal(resp)
	if err != nil {
		return nil, fmt.Errorf("failed to marshall key data: %s", err.Error())
	}
	json.Unmarshal(respRaw, &key)
	return key, nil
}

func keyFactory(token, vaultID, keyType, keyUsage, keySpec, keyName, keyDescription string) (*provide.Key, error) {
	resp, err := provide.CreateKey(token, vaultID, map[string]interface{}{
		"type":        keyType,
		"usage":       keyUsage,
		"spec":        keySpec,
		"name":        keyName,
		"description": keyDescription,
	})

	if err != nil {
		return nil, fmt.Errorf("failed to create key error: %s", err.Error())
	}

	key := &provide.Key{}
	respRaw, err := json.Marshal(resp)
	if err != nil {
		return nil, fmt.Errorf("failed to marshall key data: %s", err.Error())
	}
	json.Unmarshal(respRaw, &key)
	return key, nil
}

func keyFactoryWithSeed(token, vaultID, keyType, keyUsage, keySpec, keyName, keyDescription, seedPhrase string) (*provide.Key, error) {

	resp, err := provide.CreateKey(token, vaultID, map[string]interface{}{
		"type":        keyType,
		"usage":       keyUsage,
		"spec":        keySpec,
		"name":        keyName,
		"description": keyDescription,
		"mnemonic":    seedPhrase,
	})

	if err != nil {
		return nil, fmt.Errorf("failed to create key error: %s", err.Error())
	}

	key := &provide.Key{}
	respRaw, err := json.Marshal(resp)
	if err != nil {
		return nil, fmt.Errorf("failed to marshall key data: %s", err.Error())
	}
	json.Unmarshal(respRaw, &key)
	return key, nil
}

func vaultFactory(token, name, desc string) (*provide.Vault, error) {
	resp, err := provide.CreateVault(token, map[string]interface{}{
		"name":        name,
		"description": desc,
	})
	if err != nil {
		return nil, err
	}
	vlt := &provide.Vault{}
	respRaw, err := json.Marshal(resp)
	if err != nil {
		return nil, err
	}
	json.Unmarshal(respRaw, &vlt)
	return vlt, nil
}

func userFactory(email, password string) (*uuid.UUID, error) {
	resp, err := ident.CreateUser("", map[string]interface{}{
		"first_name": "A",
		"last_name":  "User",
		"email":      email,
		"password":   password,
	})
	if err != nil {
		return nil, errors.New("failed to create user")
	}
	usrID := &resp.ID
	return usrID, nil
}

func userTokenFactory() (*string, error) {
	newUUID, err := uuid.NewV4()
	if err != nil {
		return nil, errors.New(fmt.Sprintf("error generating uuid %s", err.Error()))
	}
	email := fmt.Sprintf("%s@provide.local", newUUID.String())
	password := fmt.Sprintf("%s", newUUID.String())

	userID, err := userFactory(email, password)
	if err != nil || userID == nil {
		return nil, err
	}

	resp, err := ident.Authenticate(email, password)
	if err != nil {
		return nil, errors.New("failed to authenticate user")
	}
	return resp.Token.AccessToken, nil
}

func init() {
	token, err := userTokenFactory()
	if err != nil {
		log.Printf("failed to create token; %s", err.Error())
		return
	}

	time.Sleep(time.Second * 5)

	//test getting a new unsealer key
	newkeyresp, err := provide.GenerateSeal(*token, map[string]interface{}{})
	if err != nil {
		log.Printf("error generating new unsealer key %s", err.Error())
	}
	log.Printf("newkeyresp: %+v", *newkeyresp)
	log.Printf("newly generated unsealer key %s", *newkeyresp.UnsealerKey)
	log.Printf("newly generated unsealer key hash %s", *newkeyresp.ValidationHash)

	_, err = provide.Unseal(token, map[string]interface{}{
		"key": "traffic charge swing glimpse will citizen push mutual embrace volcano siege identify gossip battle casual exit enrich unlock muscle vast female initial please day",
	})
	if err != nil {
		log.Printf("**vault not unsealed**. error: %s", err.Error())
		return
	}

	// now try it again, and we expect a 204 (no response) when trying to unseal a sealed vault
	_, err = provide.Unseal(token, map[string]interface{}{
		"key": "traffic charge swing glimpse will citizen push mutual embrace volcano siege identify gossip battle casual exit enrich unlock muscle vast female initial please day",
	})
	if err != nil {
		log.Printf("**second unseal attempt failed when it should pass**. error: %s", err.Error())
		return
	}

}

func unsealVault() error {
	token, err := userTokenFactory()
	if err != nil {
		return fmt.Errorf("failed to create token; %s", err.Error())

	}

	_, err = provide.Unseal(token, map[string]interface{}{
		"key": "traffic charge swing glimpse will citizen push mutual embrace volcano siege identify gossip battle casual exit enrich unlock muscle vast female initial please day",
	})
	if err != nil {
		return fmt.Errorf("**vault not unsealed**. error: %s", err.Error())
	}
	return nil
}

>>>>>>> e6c7b89a
func TestSealUnsealer(t *testing.T) {
	// we're going to unseal the vault,
	// do an operation
	// seal the vault
	// retry operation, expect it to fail
	// unseal the vault, retry operation and expect it to succeed

	//get the vault unsealed to make sure other tests can continue
	defer unsealVault()

	token, err := userTokenFactory()
	if err != nil {
		log.Printf("failed to create token; %s", err.Error())
		return
	}

	_, err = provide.Unseal(token, map[string]interface{}{
		"key": "traffic charge swing glimpse will citizen push mutual embrace volcano siege identify gossip battle casual exit enrich unlock muscle vast female initial please day",
	})
	if err != nil {
		t.Errorf("**vault not unsealed**. error: %s", err.Error())
		return
	}

	_, err = vaultFactory(*token, "vaulty vault", "just a boring vaulty vault")
	if err != nil {
		t.Errorf("failed to create vault; %s", err.Error())
		return
	}

	_, err = provide.Seal(*token, map[string]interface{}{
		"key": "traffic charge swing glimpse will citizen push mutual embrace volcano siege identify gossip battle casual exit enrich unlock muscle vast female initial please day",
	})
	if err != nil {
		t.Errorf("**vault not sealed**. error: %s", err.Error())
		return
	}

	_, err = vaultFactory(*token, "vaulty vault", "just a boring vaulty vault")
	if err == nil {
		t.Errorf("performed operation while sealed!")
		return
	}

	_, err = provide.Unseal(token, map[string]interface{}{
		"key": "traffic charge swing glimpse will citizen push mutual embrace volcano siege identify gossip battle casual exit enrich unlock muscle vast female initial please day",
	})
	if err != nil {
		t.Errorf("**vault not unsealed**. error: %s", err.Error())
		return
	}

	_, err = vaultFactory(*token, "vaulty vault", "just a boring vaulty vault")
	if err != nil {
		t.Errorf("failed to create vault; %s", err.Error())
		return
	}

	// now we'll try to seal it badly and expect it to continue working
	_, err = provide.Seal(*token, map[string]interface{}{
		"key": "raffic charge swing glimpse will citizen push mutual embrace volcano siege identify gossip battle casual exit enrich unlock muscle vast female initial please day",
	})
	if err == nil {
		t.Errorf("**vault sealed with bad key**")
		return
	}

	_, err = vaultFactory(*token, "vaulty vault", "just a boring vaulty vault")
	if err != nil {
		t.Errorf("failed to create vault; %s", err.Error())
		return
	}

	// now we'll seal it and unseal it badly and expect it to fail
	_, err = provide.Seal(*token, map[string]interface{}{
		"key": "traffic charge swing glimpse will citizen push mutual embrace volcano siege identify gossip battle casual exit enrich unlock muscle vast female initial please day",
	})
	if err != nil {
		t.Errorf("**vault not sealed**. error: %s", err.Error())
		return
	}

	_, err = vaultFactory(*token, "vaulty vault", "just a boring vaulty vault")
	if err == nil {
		t.Errorf("performed operation while sealed!")
		return
	}

	_, err = provide.Unseal(token, map[string]interface{}{
		"key": "raffic charge swing glimpse will citizen push mutual embrace volcano siege identify gossip battle casual exit enrich unlock muscle vast female initial please day",
	})
	if err == nil {
		t.Errorf("unsealed vault with bad key.")
		return
	}

	_, err = vaultFactory(*token, "vaulty vault", "just a boring vaulty vault")
	if err == nil {
		t.Errorf("created vault while sealed!")
		return
	}

	//finish up with a valid unseal, before the additional deferred unseal
	_, err = provide.Unseal(token, map[string]interface{}{
		"key": "traffic charge swing glimpse will citizen push mutual embrace volcano siege identify gossip battle casual exit enrich unlock muscle vast female initial please day",
	})
	if err != nil {
		t.Errorf("**vault not unsealed**. error: %s", err.Error())
		return
	}

}

func TestAPICreateVault(t *testing.T) {

	token, err := userTokenFactory()
	if err != nil {
		t.Errorf("failed to create token; %s", err.Error())
		return
	}

	_, err = vaultFactory(*token, "vaulty vault", "just a boring vaulty vault")
	if err != nil {
		t.Errorf("failed to create vault; %s", err.Error())
		return
	}

}

func TestAPICreateKey(t *testing.T) {

	token, err := userTokenFactory()
	if err != nil {
		t.Errorf("failed to create token; %s", err.Error())
		return
	}

	vault, err := vaultFactory(*token, "vaulty vault", "just a vault with a key")
	if err != nil {
		t.Errorf("failed to create vault; %s", err.Error())
		return
	}

	_, err = provide.CreateKey(*token, vault.ID.String(), map[string]interface{}{
		"type":        "asymmetric",
		"usage":       "sign/verify",
		"spec":        "secp256k1",
		"name":        "integration test ethereum key",
		"description": "organization eth/stablecoin wallet",
	})

	if err != nil {
		t.Errorf("failed to create key error: %s", err.Error())
		return
	}
}

func TestAPIDeleteKey(t *testing.T) {

	token, err := userTokenFactory()
	if err != nil {
		t.Errorf("failed to create token; %s", err.Error())
		return
	}

	vault, err := vaultFactory(*token, "vaulty vault", "just a vault with a key")
	if err != nil {
		t.Errorf("failed to create vault; %s", err.Error())
		return
	}

	key, err := keyFactory(*token, vault.ID.String(), "asymmetric", "sign/verify", "secp256K1", "namey name", "cute description")
	if err != nil {
		t.Errorf("failed to create key; %s", err.Error())
		return
	}

	err = provide.DeleteKey(*token, vault.ID.String(), key.ID.String())
	if err != nil {
		t.Errorf("failed to delete key for vault: %s", err.Error())
		return
	}
}

func TestAPISign(t *testing.T) {

	token, err := userTokenFactory()
	if err != nil {
		t.Errorf("failed to create token; %s", err.Error())
		return
	}

	vault, err := vaultFactory(*token, "vaulty vault", "just a vault with a key")
	if err != nil {
		t.Errorf("failed to create vault; %s", err.Error())
		return
	}

	key, err := keyFactory(*token, vault.ID.String(), "asymmetric", "sign/verify", "SECP256K1", "namey name", "cute description")
	if err != nil {
		t.Errorf("failed to create key; %s", err.Error())
		return
	}

	payloadBytes, _ := common.RandomBytes(32)
	payload := hex.EncodeToString(payloadBytes)
	_, err = provide.SignMessage(*token, vault.ID.String(), key.ID.String(), payload, nil)
	if err != nil {
		t.Errorf("failed to sign message %s", err.Error())
		return
	}

	// TODO check for signature in response, not sure if the errors are actually tripping
}

func TestAPIVerifySecp256k1Signature(t *testing.T) {

	token, err := userTokenFactory()
	if err != nil {
		t.Errorf("failed to create token; %s", err.Error())
		return
	}

	vault, err := vaultFactory(*token, "vaulty vault", "just a vault with a key")
	if err != nil {
		t.Errorf("failed to create vault; %s", err.Error())
		return
	}

	key, err := keyFactory(*token, vault.ID.String(), "asymmetric", "sign/verify", cryptovault.KeySpecECCSecp256k1, "namey name", "cute description")
	if err != nil {
		t.Errorf("failed to create key; %s", err.Error())
		return
	}

	payloadBytes, _ := common.RandomBytes(32)
	messageToSign := hex.EncodeToString(payloadBytes)
	sigresponse, err := provide.SignMessage(*token, vault.ID.String(), key.ID.String(), messageToSign, nil)
	if err != nil {
		t.Errorf("failed to sign message %s", err.Error())
		return
	}

	t.Logf("******* signresponse: %+v", sigresponse)

	//ensure we haven't returned a derivation path
	if sigresponse.DerivationPath != nil {
		t.Errorf("Derivation path present for non-derived key, path %s", *sigresponse.DerivationPath)
		return
	}

	//ensure we haven't returned an address
	if sigresponse.Address != nil {
		t.Errorf("address present for non-derived key, address %s", *sigresponse.Address)
		return
	}

	verifyresponse, err := provide.VerifySignature(*token, vault.ID.String(), key.ID.String(), messageToSign, *sigresponse.Signature, nil)
	if err != nil {
		t.Errorf("failed to verify signature for vault: %s", err.Error())
		return
	}

	if verifyresponse.Verified != true {
		t.Error("failed to verify signature for vault")
		return
	}
}

func TestAPIVerifyEd25519Signature(t *testing.T) {

	token, err := userTokenFactory()
	if err != nil {
		t.Errorf("failed to create token; %s", err.Error())
		return
	}

	vault, err := vaultFactory(*token, "vaulty vault", "just a vault with a key")
	if err != nil {
		t.Errorf("failed to create vault; %s", err.Error())
		return
	}

	key, err := keyFactory(*token, vault.ID.String(), "asymmetric", "sign/verify", cryptovault.KeySpecECCEd25519, "namey name", "cute description")
	if err != nil {
		t.Errorf("failed to create key; %s", err.Error())
		return
	}

	payloadBytes, _ := common.RandomBytes(1000)
	messageToSign := hex.EncodeToString(payloadBytes)
	sigresponse, err := provide.SignMessage(*token, vault.ID.String(), key.ID.String(), messageToSign, nil)
	if err != nil {
		t.Errorf("failed to sign message %s", err.Error())
		return
	}

	verifyresponse, err := provide.VerifySignature(*token, vault.ID.String(), key.ID.String(), messageToSign, *sigresponse.Signature, nil)
	if err != nil {
		t.Errorf("failed to verify signature for vault: %s", err.Error())
		return
	}

	if verifyresponse.Verified != true {
		t.Error("failed to verify signature for vault")
		return
	}
}

func TestAPIVerifyRSA2048PS256Signature(t *testing.T) {

	token, err := userTokenFactory()
	if err != nil {
		t.Errorf("failed to create token; %s", err.Error())
		return
	}

	vault, err := vaultFactory(*token, "vaulty vault", "just a vault with a key")
	if err != nil {
		t.Errorf("failed to create vault; %s", err.Error())
		return
	}

	key, err := keyFactory(*token, vault.ID.String(), "asymmetric", "sign/verify", cryptovault.KeySpecRSA2048, "namey name", "cute description")
	if err != nil {
		t.Errorf("failed to create key; %s", err.Error())
		return
	}

	payloadBytes, _ := common.RandomBytes(1000)
	messageToSign := hex.EncodeToString(payloadBytes)

	opts := map[string]interface{}{}
	json.Unmarshal([]byte(`{"algorithm":"PS256"}`), &opts)

	sigresponse, err := provide.SignMessage(*token, vault.ID.String(), key.ID.String(), messageToSign, opts)
	if err != nil {
		t.Errorf("failed to sign message %s", err.Error())
		return
	}

	verifyresponse, err := provide.VerifySignature(*token, vault.ID.String(), key.ID.String(), messageToSign, *sigresponse.Signature, opts)
	if err != nil {
		t.Errorf("failed to verify signature for vault: %s", err.Error())
		return
	}

	if verifyresponse.Verified != true {
		t.Error("failed to verify signature for vault")
		return
	}

}

func TestAPIEncrypt(t *testing.T) {

	token, err := userTokenFactory()
	if err != nil {
		t.Errorf("failed to create token; %s", err.Error())
		return
	}

	vault, err := vaultFactory(*token, "vaulty vault", "just a vault with a key")
	if err != nil {
		t.Errorf("failed to create vault; %s", err.Error())
		return
	}

	key, err := keyFactory(*token, vault.ID.String(), "symmetric", "encrypt/decrypt", "aes-256-GCM", "namey name", "cute description")
	if err != nil {
		t.Errorf("failed to create key; %s", err.Error())
		return
	}

	data := common.RandomString(128)
	nonce := "1"

	_, err = provide.EncryptWithNonce(*token, vault.ID.String(), key.ID.String(), data, nonce)

	if err != nil {
		t.Errorf("failed to encrypt message for vault: %s", vault.ID)
		return
	}
}

func TestAPIChachaDecrypt(t *testing.T) {

	token, err := userTokenFactory()
	if err != nil {
		t.Errorf("failed to create token; %s", err.Error())
		return
	}

	vault, err := vaultFactory(*token, "vaulty vault", "just a vault with a key")
	if err != nil {
		t.Errorf("failed to create vault; %s", err.Error())
		return
	}

	key, err := keyFactory(*token, vault.ID.String(), "symmetric", "encrypt/decrypt", "chaCha20", "namey name", "cute description")
	if err != nil {
		t.Errorf("failed to create key; %s", err.Error())
		return
	}

	data := common.RandomString(128)
	nonce := "1"

	encryptedDataResponse, err := provide.EncryptWithNonce(*token, vault.ID.String(), key.ID.String(), data, nonce)

	if err != nil {
		t.Errorf("failed to encrypt message for vault: %s", vault.ID)
		return
	}

	decryptedDataResponse, err := provide.Decrypt(*token, vault.ID.String(), key.ID.String(), map[string]interface{}{
		"data": encryptedDataResponse.Data,
	})

	if decryptedDataResponse.Data != data {
		t.Errorf("decrypted data mismatch, expected %s, got %s", data, decryptedDataResponse.Data)
		return
	}
}

func TestAPIDecrypt(t *testing.T) {

	token, err := userTokenFactory()
	if err != nil {
		t.Errorf("failed to create token; %s", err.Error())
		return
	}

	vault, err := vaultFactory(*token, "vaulty vault", "just a vault with a key")
	if err != nil {
		t.Errorf("failed to create vault; %s", err.Error())
		return
	}

	key, err := keyFactory(*token, vault.ID.String(), "symmetric", "encrypt/decrypt", "aes-256-GCM", "namey name", "cute description")
	if err != nil {
		t.Errorf("failed to create key; %s", err.Error())
		return
	}

	data := common.RandomString(128)
	nonce := common.RandomString(12)

	encryptedDataResponse, err := provide.EncryptWithNonce(*token, vault.ID.String(), key.ID.String(), data, nonce)

	if err != nil {
		t.Errorf("failed to encrypt message for vault: %s", vault.ID)
		return
	}

	decryptedDataResponse, err := provide.Decrypt(*token, vault.ID.String(), key.ID.String(), map[string]interface{}{
		"data": encryptedDataResponse.Data,
	})

	if decryptedDataResponse.Data != data {
		t.Errorf("decrypted data mismatch, expected %s, got %s", data, decryptedDataResponse.Data)
		return
	}
}

func TestAPIDecryptNoNonce(t *testing.T) {

	token, err := userTokenFactory()
	if err != nil {
		t.Errorf("failed to create token; %s", err.Error())
		return
	}

	vault, err := vaultFactory(*token, "vaulty vault", "just a vault with a key")
	if err != nil {
		t.Errorf("failed to create vault; %s", err.Error())
		return
	}

	key, err := keyFactory(*token, vault.ID.String(), "symmetric", "encrypt/decrypt", "aes-256-GCM", "namey name", "cute description")
	if err != nil {
		t.Errorf("failed to create key; %s", err.Error())
		return
	}

	data := common.RandomString(128)

	encryptedDataResponse, err := provide.Encrypt(*token, vault.ID.String(), key.ID.String(), data)

	if err != nil {
		t.Errorf("failed to encrypt message for vault: %s", vault.ID)
		return
	}

	decryptedDataResponse, err := provide.Decrypt(*token, vault.ID.String(), key.ID.String(), map[string]interface{}{
		"data": encryptedDataResponse.Data,
	})

	if decryptedDataResponse.Data != data {
		t.Errorf("decrypted data mismatch, expected %s, got %s", data, decryptedDataResponse.Data)
		return
	}
}

func TestCreateHDWallet(t *testing.T) {

	token, err := userTokenFactory()
	if err != nil {
		t.Errorf("failed to create token; %s", err.Error())
		return
	}

	vault, err := vaultFactory(*token, "vaulty vault", "just a vault with a key")
	if err != nil {
		t.Errorf("failed to create vault; %s", err.Error())
		return
	}

	key, err := keyFactory(*token, vault.ID.String(), "asymmetric", "sign/verify", "bip39", "hdwallet", "integration test hd wallet")
	if err != nil {
		t.Errorf("failed to create key; %s", err.Error())
		return
	}

	if key.PublicKey == nil {
		t.Errorf("failed to assign xpub key on hd wallet; %s", key.ID)
		return
	}

	opts := map[string]interface{}{}
	json.Unmarshal([]byte(`{"hdwallet":{"coin":60, "index":0}}`), &opts)

	payloadBytes, _ := common.RandomBytes(32)
	messageToSign := hex.EncodeToString(payloadBytes)
	sigresponse, err := provide.SignMessage(*token, vault.ID.String(), key.ID.String(), messageToSign, opts)
	if err != nil {
		t.Errorf("failed to sign message %s", err.Error())
		return
	}

	verifyresponse, err := provide.VerifySignature(*token, vault.ID.String(), key.ID.String(), messageToSign, *sigresponse.Signature, opts)
	if err != nil {
		t.Errorf("failed to verify signature for vault: %s", err.Error())
		return
	}

	if verifyresponse.Verified != true {
		t.Errorf("failed to verify signature for vault")
		return
	}
}

func TestCreateHDWalletFailsWithInvalidCoin(t *testing.T) {

	token, err := userTokenFactory()
	if err != nil {
		t.Errorf("failed to create token; %s", err.Error())
		return
	}

	vault, err := vaultFactory(*token, "vaulty vault", "just a vault with a key")
	if err != nil {
		t.Errorf("failed to create vault; %s", err.Error())
		return
	}

	key, err := keyFactory(*token, vault.ID.String(), "asymmetric", "sign/verify", "bip39", "hdwallet", "integration test hd wallet")
	if err != nil {
		t.Errorf("failed to create key; %s", err.Error())
		return
	}

	if key.PublicKey == nil {
		t.Errorf("failed to assign xpub key on hd wallet; %s", key.ID)
		return
	}

	opts := map[string]interface{}{}
	json.Unmarshal([]byte(`{"hdwallet":{"coin":61, "index":0}}`), &opts) // coin: 61 <-- this is not supported

	payloadBytes, _ := common.RandomBytes(32)
	messageToSign := hex.EncodeToString(payloadBytes)
	sigresponse, err := provide.SignMessage(*token, vault.ID.String(), key.ID.String(), messageToSign, opts)
	if err != nil {
		t.Errorf("failed to sign message %s", err.Error())
		return
	}

	verifyresponse, err := provide.VerifySignature(*token, vault.ID.String(), key.ID.String(), messageToSign, *sigresponse.Signature, opts)
	if err != nil {
		t.Errorf("failed to verify signature for vault: %s", err.Error())
		return
	}

	if verifyresponse.Verified != true {
		t.Errorf("failed to verify signature for vault")
		return
	}
}

func TestCreateHDWalletCoinAbbr(t *testing.T) {

	token, err := userTokenFactory()
	if err != nil {
		t.Errorf("failed to create token; %s", err.Error())
		return
	}

	vault, err := vaultFactory(*token, "vaulty vault", "just a vault with a key")
	if err != nil {
		t.Errorf("failed to create vault; %s", err.Error())
		return
	}

	key, err := keyFactory(*token, vault.ID.String(), "asymmetric", "sign/verify", "bip39", "hdwallet", "integration test hd wallet")
	if err != nil {
		t.Errorf("failed to create key; %s", err.Error())
		return
	}

	if key.PublicKey == nil {
		t.Errorf("failed to assign xpub key on hd wallet; %s", key.ID)
		return
	}

	opts := map[string]interface{}{}
	json.Unmarshal([]byte(`{"hdwallet":{"coin_abbr":"ETH", "index":0}}`), &opts)

	payloadBytes, _ := common.RandomBytes(32)
	messageToSign := hex.EncodeToString(payloadBytes)
	sigresponse, err := provide.SignMessage(*token, vault.ID.String(), key.ID.String(), messageToSign, opts)
	if err != nil {
		t.Errorf("failed to sign message %s", err.Error())
		return
	}

	verifyresponse, err := provide.VerifySignature(*token, vault.ID.String(), key.ID.String(), messageToSign, *sigresponse.Signature, opts)
	if err != nil {
		t.Errorf("failed to verify signature for vault: %s", err.Error())
		return
	}

	if verifyresponse.Verified != true {
		t.Errorf("failed to verify signature for vault")
		return
	}
}

func TestHDWalletAutoSign(t *testing.T) {

	token, err := userTokenFactory()
	if err != nil {
		t.Errorf("failed to create token; %s", err.Error())
		return
	}

	vault, err := vaultFactory(*token, "vaulty vault", "just a vault with a key")
	if err != nil {
		t.Errorf("failed to create vault; %s", err.Error())
		return
	}

	key, err := keyFactory(*token, vault.ID.String(), "asymmetric", "sign/verify", "bip39", "hdwallet", "integration test hd wallet")
	if err != nil {
		t.Errorf("failed to create key; %s", err.Error())
		return
	}

	for iteration := 0; iteration < 10; iteration++ {
		payloadBytes, _ := common.RandomBytes(32)
		messageToSign := hex.EncodeToString(payloadBytes)
		sigresponse, err := provide.SignMessage(*token, vault.ID.String(), key.ID.String(), messageToSign, nil)
		if err != nil {
			t.Errorf("failed to sign message %s", err.Error())
			return
		}

		//ensure we have returned a derivation path
		if sigresponse.DerivationPath == nil {
			t.Errorf("No derivation path returned for derived key sign operation")
			return
		}

		//ensure we have returned an address
		if sigresponse.Address == nil {
			t.Errorf("no address returned for derived key sign operation")
			return
		}

		// set up the verification options
		opts := map[string]interface{}{}
		options := fmt.Sprintf(`{"hdwallet":{"coin_abbr":"ETH", "index":%d}}`, iteration)
		json.Unmarshal([]byte(options), &opts)

		verifyresponse, err := provide.VerifySignature(*token, vault.ID.String(), key.ID.String(), messageToSign, *sigresponse.Signature, opts)
		if err != nil {
			t.Errorf("failed to verify signature for vault: %s", err.Error())
			return
		}

		if verifyresponse.Verified != true {
			t.Errorf("failed to verify signature for vault!")
			return
		}
	}
}

func TestListKeys(t *testing.T) {

	token, err := userTokenFactory()
	if err != nil {
		t.Errorf("failed to create token; %s", err.Error())
		return
	}

	vault, err := vaultFactory(*token, "vaulty vault", "just a vault with a key")
	if err != nil {
		t.Errorf("failed to create vault; %s", err.Error())
		return
	}

	// set how many keys we're going to generate
	const numberOfKeys = 24
	var inputKey [numberOfKeys + 1]*provide.Key
	inputKey[0] = nil //ignoring the vault master key

	for looper := 1; looper <= numberOfKeys; looper++ {
		keyName := fmt.Sprintf("integration test ethereum key %d", looper)
		key, err := provide.CreateKey(*token, vault.ID.String(), map[string]interface{}{
			"type":        "asymmetric",
			"usage":       "sign/verify",
			"spec":        "secp256K1",
			"name":        keyName,
			"description": "organization eth/stablecoin wallet",
		})

		if err != nil {
			t.Errorf("failed to create key. error %s", err.Error())
		}

		inputKey[looper] = key

		if len(*inputKey[looper].Address) != 42 {
			t.Errorf("invalid address length for key 01. expected 42, got %d", len(*inputKey[looper].Address))
			return
		}
	}

	listVaultKeysResponse, err := provide.ListKeys(*token, vault.ID.String(), map[string]interface{}{})
	if err != nil {
		t.Errorf("failed to list keys. error %s", err.Error())
	}

	if len(listVaultKeysResponse) != numberOfKeys+1 {
		t.Errorf("invalid number of keys returned")
		return
	}

	var outputKey [numberOfKeys + 1]*provide.Key
	for looper := 0; looper <= numberOfKeys; looper++ {
		outputKey[looper] = listVaultKeysResponse[looper]

		if looper > 0 {
			if *inputKey[looper].Address != *outputKey[looper].Address {
				t.Errorf("address mismatch. expected %s, got %s", *inputKey[looper].Address, *outputKey[looper].Address)
			}

			if *inputKey[looper].Description != *outputKey[looper].Description {
				t.Errorf("description mismatch. expected %s, got %s", *inputKey[looper].Description, *outputKey[looper].Description)
			}

			if inputKey[looper].ID != outputKey[looper].ID {
				t.Errorf("id mismatch. expected %s, got %s", inputKey[looper].ID, outputKey[looper].ID)
			}

			if *inputKey[looper].Name != *outputKey[looper].Name {
				t.Errorf("name mismatch. expected %s, got %s", *inputKey[looper].Name, *outputKey[looper].Name)
			}

			if *inputKey[looper].Spec != *outputKey[looper].Spec {
				t.Errorf("spec mismatch. expected %s, got %s", *inputKey[looper].Spec, *outputKey[looper].Spec)
			}

			if *inputKey[looper].Type != *outputKey[looper].Type {
				t.Errorf("type mismatch. expected %s, got %s", *inputKey[looper].Type, *outputKey[looper].Type)
			}

			if *inputKey[looper].Usage != *outputKey[looper].Usage {
				t.Errorf("usage mismatch. expected %s, got %s", *inputKey[looper].Usage, *outputKey[looper].Usage)
			}

			if inputKey[looper].VaultID.String() != outputKey[looper].VaultID.String() {
				t.Errorf("vault_id mismatch. expected %s, got %s", inputKey[looper].VaultID, outputKey[looper].VaultID)
			}

			if *inputKey[looper].PublicKey != *outputKey[looper].PublicKey {
				t.Errorf("public_key mismatch. expected %s, got %s", *inputKey[looper].PublicKey, *outputKey[looper].PublicKey)
			}

			t.Logf("key %d of %d validated", looper, numberOfKeys)
		}
	}
}

func TestListKeys_Filtered(t *testing.T) {

	token, err := userTokenFactory()
	if err != nil {
		t.Errorf("failed to create token; %s", err.Error())
		return
	}

	vault, err := vaultFactory(*token, "vaulty vault", "just a vault with a key")
	if err != nil {
		t.Errorf("failed to create vault; %s", err.Error())
		return
	}

	// generate a key that will be filtered out
	_, err = provide.CreateKey(*token, vault.ID.String(), map[string]interface{}{
		"type":        "asymmetric",
		"usage":       "sign/verify",
		"spec":        "babyjubjub",
		"name":        "babyjubjub key to be filtered out",
		"description": "baseline babyjubjub key",
	})

	if err != nil {
		t.Errorf("failed to create key. error %s", err.Error())
	}

	// set how many keys we're going to generate for the filter
	const numberOfKeys = 2
	var inputKey [numberOfKeys + 1]*provide.Key
	//inputKey[0] = nil //ignoring the vault master key

	for looper := 0; looper < numberOfKeys; looper++ {
		keyName := fmt.Sprintf("integration test ethereum key %d", looper)
		key, err := provide.CreateKey(*token, vault.ID.String(), map[string]interface{}{
			"type":        "asymmetric",
			"usage":       "sign/verify",
			"spec":        "SECP256k1",
			"name":        keyName,
			"description": "organization eth/stablecoin wallet",
		})

		if err != nil {
			t.Errorf("failed to create key. error %s", err.Error())
		}

		inputKey[looper] = key

		if len(*inputKey[looper].Address) != 42 {
			t.Errorf("invalid address length for key 01. expected 42, got %d", len(*inputKey[looper].Address))
			return
		}
	}

	// first run without filter
	listVaultKeysResponse, err := provide.ListKeys(*token, vault.ID.String(), map[string]interface{}{})
	if err != nil {
		t.Errorf("failed to list keys. error %s", err.Error())
	}

	if len(listVaultKeysResponse) != numberOfKeys+2 {
		t.Errorf("invalid number of keys returned")
		return
	}

	// now filter to just secp256k1
	listVaultKeysResponse, err = provide.ListKeys(*token, vault.ID.String(), map[string]interface{}{
		"spec": "secp256k1",
	})
	if err != nil {
		t.Errorf("failed to list keys. error %s", err.Error())
	}

	if len(listVaultKeysResponse) != numberOfKeys {
		t.Errorf("invalid number of secp256k1 keys returned")
		return
	}

	// now filter to babyjubjub
	listVaultKeysResponse, err = provide.ListKeys(*token, vault.ID.String(), map[string]interface{}{
		"spec": "babyJubJub",
	})
	if err != nil {
		t.Errorf("failed to list keys. error %s", err.Error())
	}

	if len(listVaultKeysResponse) != 1 {
		t.Errorf("invalid number of baby jub jub keys returned")
		return
	}

	// now filter to symmetric (should be just the master key)
	listVaultKeysResponse, err = provide.ListKeys(*token, vault.ID.String(), map[string]interface{}{
		"type": "symmetric",
	})
	if err != nil {
		t.Errorf("failed to list keys. error %s", err.Error())
	}

	if len(listVaultKeysResponse) != 1 {
		t.Errorf("invalid number of symmetric keys returned")
		return
	}

	// now filter to asymmetric (should be babyjubjub + numberOfKeys secp256k1 keys)
	listVaultKeysResponse, err = provide.ListKeys(*token, vault.ID.String(), map[string]interface{}{
		"type": "asymmetric",
	})
	if err != nil {
		t.Errorf("failed to list keys. error %s", err.Error())
	}

	if len(listVaultKeysResponse) != (numberOfKeys + 1) {
		t.Errorf("invalid number of asymmetric keys returned")
		return
	}

	//now check the value of all the secp256k1 keys added
	// now filter to babyjubjub
	listVaultKeysResponse, err = provide.ListKeys(*token, vault.ID.String(), map[string]interface{}{
		"spec": "secp256k1",
	})
	if err != nil {
		t.Errorf("failed to list keys. error %s", err.Error())
	}

	if len(listVaultKeysResponse) != numberOfKeys {
		t.Errorf("invalid number of secp256k1 keys returned")
		return
	}

	var outputKey [numberOfKeys + 1]*provide.Key
	for looper := 0; looper < numberOfKeys; looper++ {
		outputKey[looper] = listVaultKeysResponse[looper]

		if *inputKey[looper].Address != *outputKey[looper].Address {
			t.Errorf("address mismatch. expected %s, got %s", *inputKey[looper].Address, *outputKey[looper].Address)
		}

		if *inputKey[looper].Description != *outputKey[looper].Description {
			t.Errorf("description mismatch. expected %s, got %s", *inputKey[looper].Description, *outputKey[looper].Description)
		}

		if inputKey[looper].ID != outputKey[looper].ID {
			t.Errorf("id mismatch. expected %s, got %s", inputKey[looper].ID, outputKey[looper].ID)
		}

		if *inputKey[looper].Name != *outputKey[looper].Name {
			t.Errorf("name mismatch. expected %s, got %s", *inputKey[looper].Name, *outputKey[looper].Name)
		}

		if *inputKey[looper].Spec != *outputKey[looper].Spec {
			t.Errorf("spec mismatch. expected %s, got %s", *inputKey[looper].Spec, *outputKey[looper].Spec)
		}

		if *inputKey[looper].Type != *outputKey[looper].Type {
			t.Errorf("type mismatch. expected %s, got %s", *inputKey[looper].Type, *outputKey[looper].Type)
		}

		if *inputKey[looper].Usage != *outputKey[looper].Usage {
			t.Errorf("usage mismatch. expected %s, got %s", *inputKey[looper].Usage, *outputKey[looper].Usage)
		}

		if inputKey[looper].VaultID.String() != outputKey[looper].VaultID.String() {
			t.Errorf("vault_id mismatch. expected %s, got %s", inputKey[looper].VaultID, outputKey[looper].VaultID)
		}

		if *inputKey[looper].PublicKey != *outputKey[looper].PublicKey {
			t.Errorf("public_key mismatch. expected %s, got %s", *inputKey[looper].PublicKey, *outputKey[looper].PublicKey)
		}

		if *inputKey[looper].Spec == "secp256k1" {
			if outputKey[looper].Address == nil {
				t.Errorf("output address non-nil for %s key %s", *inputKey[looper].Spec, inputKey[looper].ID.String())
			}
		} else {
			if inputKey[looper].Address != nil {
				t.Errorf("input address was non-nil for %s key %s", *inputKey[looper].Spec, inputKey[looper].ID.String())
			}
		}

		t.Logf("key %d of %d validated", looper+1, numberOfKeys)
	}
}

func TestAPIDerivedChachaDecrypt(t *testing.T) {

	token, err := userTokenFactory()
	if err != nil {
		t.Errorf("failed to create token; %s", err.Error())
		return
	}

	vault, err := vaultFactory(*token, "vaulty vault", "just a vault with a key")
	if err != nil {
		t.Errorf("failed to create vault; %s", err.Error())
		return
	}

	key, err := keyFactory(*token, vault.ID.String(), "symmetric", "encrypt/decrypt", "chacha20", "namey name", "cute description")
	if err != nil {
		t.Errorf("failed to create key; %s", err.Error())
		return
	}

	nonce := 1
	context := common.RandomString(32)
	name := "derived key 01"
	description := "derived key 01 description"

	derivedKey, err := provide.DeriveKey(*token, vault.ID.String(), key.ID.String(), map[string]interface{}{
		"nonce":       nonce,
		"context":     context,
		"name":        name,
		"description": description,
	})

	if err != nil {
		t.Errorf("failed to derive key for vault: %s", vault.ID)
		return
	}

	if *derivedKey.Name != name {
		t.Errorf("name field incorrect. expected %s, got %s", name, *derivedKey.Name)
		return
	}

	if *derivedKey.Description != description {
		t.Errorf("description field incorrect. expected %s, got %s", description, *derivedKey.Description)
		return
	}

	data := common.RandomString(128)

	encryptedDataResponse, err := provide.Encrypt(*token, derivedKey.VaultID.String(), derivedKey.ID.String(), data)

	if err != nil {
		t.Errorf("failed to encrypt message for vault: %s", vault.ID)
		return
	}

	decryptedDataResponse, err := provide.Decrypt(*token, derivedKey.VaultID.String(), derivedKey.ID.String(), map[string]interface{}{
		"data": encryptedDataResponse.Data,
	})

	if decryptedDataResponse.Data != data {
		t.Errorf("decrypted data mismatch, expected %s, got %s", data, decryptedDataResponse.Data)
		return
	}
}

func TestAPIDerivedChachaDecryptNoNonce(t *testing.T) {

	token, err := userTokenFactory()
	if err != nil {
		t.Errorf("failed to create token; %s", err.Error())
		return
	}

	vault, err := vaultFactory(*token, "vaulty vault", "just a vault with a key")
	if err != nil {
		t.Errorf("failed to create vault; %s", err.Error())
		return
	}

	key, err := keyFactory(*token, vault.ID.String(), "symmetric", "encrypt/decrypt", "chacha20", "namey name", "cute description")
	if err != nil {
		t.Errorf("failed to create key; %s", err.Error())
		return
	}

	context := common.RandomString(32)
	name := "derived key 01"
	description := "derived key 01 description"

	derivedKey, err := provide.DeriveKey(*token, vault.ID.String(), key.ID.String(), map[string]interface{}{
		"context":     context,
		"name":        name,
		"description": description,
	})

	if err != nil {
		t.Errorf("failed to derive key for vault: %s", vault.ID)
		return
	}

	if *derivedKey.Name != name {
		t.Errorf("name field incorrect. expected %s, got %s", name, *derivedKey.Name)
		return
	}

	if *derivedKey.Description != description {
		t.Errorf("description field incorrect. expected %s, got %s", description, *derivedKey.Description)
		return
	}

	data := common.RandomString(128)

	encryptedDataResponse, err := provide.Encrypt(*token, derivedKey.VaultID.String(), derivedKey.ID.String(), data)

	if err != nil {
		t.Errorf("failed to encrypt message for vault: %s", vault.ID)
		return
	}

	decryptedDataResponse, err := provide.Decrypt(*token, derivedKey.VaultID.String(), derivedKey.ID.String(), map[string]interface{}{
		"data": encryptedDataResponse.Data,
	})

	if decryptedDataResponse.Data != data {
		t.Errorf("decrypted data mismatch, expected %s, got %s", data, decryptedDataResponse.Data)
		return
	}
}

func TestAPIDerivedNonChachaDecryptNoNonce(t *testing.T) {

	token, err := userTokenFactory()
	if err != nil {
		t.Errorf("failed to create token; %s", err.Error())
		return
	}

	vault, err := vaultFactory(*token, "vaulty vault", "just a vault with a key")
	if err != nil {
		t.Errorf("failed to create vault; %s", err.Error())
		return
	}

	key, err := keyFactory(*token, vault.ID.String(), "symmetric", "encrypt/decrypt", "aes-256-gcm", "namey name", "cute description")
	if err != nil {
		t.Errorf("failed to create key; %s", err.Error())
		return
	}

	context := common.RandomString(32)
	name := "derived key 01"
	description := "derived key 01 description"

	_, err = provide.DeriveKey(*token, vault.ID.String(), key.ID.String(), map[string]interface{}{
		"context":     context,
		"name":        name,
		"description": description,
	})

	if err == nil {
		t.Errorf("incorrectly derived non-chacha20 key for vault: %s.", vault.ID)
		return
	}

	if err != nil {
		t.Logf("correctly returned error deriving non-chacha20 key. Error: %s", err.Error())
	}
}

func TestAPIDeriveBIP39(t *testing.T) {

	token, err := userTokenFactory()
	if err != nil {
		t.Errorf("failed to create token; %s", err.Error())
		return
	}

	vault, err := vaultFactory(*token, "vaulty vault", "just a vault with a key")
	if err != nil {
		t.Errorf("failed to create vault; %s", err.Error())
		return
	}

	key, err := keyFactory(*token, vault.ID.String(), "asymmetric", "sign/verify", "bip39", "namey name", "cute description")
	if err != nil {
		t.Errorf("failed to create key; %s", err.Error())
		return
	}

	derivedKey, err := provide.DeriveKey(*token, vault.ID.String(), key.ID.String(), map[string]interface{}{})

	if err != nil {
		t.Errorf("failed to derive key for vault: %s", vault.ID)
		return
	}

	if derivedKey.Address == nil {
		t.Errorf("address should be non-nil for derived secp256k1 BIP39 HD wallet key")
		return
	}

	if derivedKey.HDDerivationPath == nil {
		t.Errorf("derivation path should be non-nil for derived secp256k1 BIP39 HD wallet key")
		return
	}

	if derivedKey.PublicKey == nil {
		t.Errorf("public key should be non-nil for derived secp256k1 BIP39 HD wallet key")
		return
	}
}

func TestEphemeralCreation(t *testing.T) {

	token, err := userTokenFactory()
	if err != nil {
		t.Errorf("failed to create token; %s", err.Error())
		return
	}

	vault, err := vaultFactory(*token, "vaulty vault", "just a vault with a key")
	if err != nil {
		t.Errorf("failed to create vault; %s", err.Error())
		return
	}

	tt := []struct {
		Name        string
		Description string
		Type        string
		Usage       string
		Spec        string
		KSpec       string
	}{
		{"ephemeral key", "ephemeral key description", "asymmetric", "sign/verify", "c25519", cryptovault.KeySpecECCC25519},
		{"ephemeral key", "ephemeral key description", "asymmetric", "sign/verify", "ed25519", cryptovault.KeySpecECCEd25519},
		{"ephemeral key", "ephemeral key description", "asymmetric", "sign/verify", "Secp256k1", cryptovault.KeySpecECCSecp256k1},
		{"ephemeral key", "ephemeral key description", "asymmetric", "sign/verify", "BabyJubJub", cryptovault.KeySpecECCBabyJubJub},
		{"ephemeral key", "ephemeral key description", "asymmetric", "sign/verify", "Bip39", cryptovault.KeySpecECCBIP39},
		{"ephemeral key", "ephemeral key description", "asymmetric", "sign/verify", "Rsa-2048", cryptovault.KeySpecRSA2048},
		{"ephemeral key", "ephemeral key description", "asymmetric", "sign/verify", "Rsa-3072", cryptovault.KeySpecRSA3072},
		{"ephemeral key", "ephemeral key description", "asymmetric", "sign/verify", "Rsa-4096", cryptovault.KeySpecRSA4096},
		{"ephemeral key", "ephemeral key description", "symmetric", "encrypt/decrypt", "Aes-256-Gcm", cryptovault.KeySpecAES256GCM},
		{"ephemeral key", "ephemeral key description", "symmetric", "encrypt/decrypt", "chacha20", cryptovault.KeySpecChaCha20},
	}

	for _, tc := range tt {
		key, err := keyFactoryEphemeral(*token, vault.ID.String(), tc.Type, tc.Usage, tc.Spec, tc.Name, tc.Description)
		if err != nil {
			t.Errorf("failed to create key; %s", err.Error())
			return
		}

		if *key.Name != tc.Name {
			t.Errorf("name mismatch. expected %s, got %s", tc.Name, *key.Name)
			return
		}

		if *key.Description != tc.Description {
			t.Errorf("description mismatch. expected %s, got %s", tc.Description, *key.Description)
			return
		}

		if *key.Type != tc.Type {
			t.Errorf("type mismatch. expected %s, got %s", tc.Type, *key.Type)
			return
		}

		if *key.Usage != tc.Usage {
			t.Errorf("usage mismatch. expected %s, got %s", tc.Usage, *key.Usage)
			return
		}
		if *key.Spec != tc.KSpec {
			t.Errorf("spec mismatch. expected %s, got %s", tc.Spec, *key.Spec)
			return
		}

		switch *key.Spec {
		case cryptovault.KeySpecECCC25519:
			if key.PrivateKey == nil {
				t.Errorf("no private key returned for ephemeral %s key", tc.Spec)
			}
			if key.PublicKey == nil {
				t.Errorf("no private key returned for ephemeral %s key", tc.Spec)
			}
		case cryptovault.KeySpecECCEd25519:
			if key.Seed == nil {
				t.Errorf("no seed returned for ephemeral %s key", tc.Spec)
			}
			if key.PublicKey == nil {
				t.Errorf("no private key returned for ephemeral %s key", tc.Spec)
			}
		case cryptovault.KeySpecECCSecp256k1:
			if key.PrivateKey == nil {
				t.Errorf("no private key returned for ephemeral %s key", tc.Spec)
			}
			if key.PublicKey == nil {
				t.Errorf("no public key returned for ephemeral %s key", tc.Spec)
			}
			if key.Address == nil {
				t.Errorf("no address returned for ephemeral %s key", tc.Spec)
			}
		case cryptovault.KeySpecECCBabyJubJub:
			if key.PrivateKey == nil {
				t.Errorf("no private key returned for ephemeral %s key", tc.Spec)
			}
			if key.PublicKey == nil {
				t.Errorf("no public key returned for ephemeral %s key", tc.Spec)
			}
		case cryptovault.KeySpecECCBIP39:
			if key.Seed == nil {
				t.Errorf("no seed returned for ephemeral %s key", tc.Spec)
			}
		case cryptovault.KeySpecRSA2048:
			if key.PrivateKey == nil {
				t.Errorf("no private key returned for ephemeral %s key", tc.Spec)
			}
			if key.PublicKey == nil {
				t.Errorf("no public key returned for ephemeral %s key", tc.Spec)
			}
		case cryptovault.KeySpecRSA3072:
			if key.PrivateKey == nil {
				t.Errorf("no private key returned for ephemeral %s key", tc.Spec)
			}
			if key.PublicKey == nil {
				t.Errorf("no public key returned for ephemeral %s key", tc.Spec)
			}
		case cryptovault.KeySpecRSA4096:
			if key.PrivateKey == nil {
				t.Errorf("no private key returned for ephemeral %s key", tc.Spec)
			}
			if key.PublicKey == nil {
				t.Errorf("no public key returned for ephemeral %s key", tc.Spec)
			}
		case cryptovault.KeySpecAES256GCM:
			if key.PrivateKey == nil {
				t.Errorf("no private key returned for ephemeral %s key", tc.Spec)
			}
		case cryptovault.KeySpecChaCha20:
			if key.Seed == nil {
				t.Errorf("no seed returned for ephemeral %s key", tc.Spec)
			}
		default:
			t.Errorf("unknown key spec generated: %s", tc.Spec)
			return
		}
	}
}

func TestNonEphemeralCreation(t *testing.T) {

	token, err := userTokenFactory()
	if err != nil {
		t.Errorf("failed to create token; %s", err.Error())
		return
	}

	vault, err := vaultFactory(*token, "vaulty vault", "just a vault with a key")
	if err != nil {
		t.Errorf("failed to create vault; %s", err.Error())
		return
	}

	tt := []struct {
		Name        string
		Description string
		Type        string
		Usage       string
		Spec        string
		KSpec       string
	}{
		{"ephemeral key", "ephemeral key description", "asymmetric", "sign/verify", "c25519", cryptovault.KeySpecECCC25519},
		{"ephemeral key", "ephemeral key description", "asymmetric", "sign/verify", "ed25519", cryptovault.KeySpecECCEd25519},
		{"ephemeral key", "ephemeral key description", "asymmetric", "sign/verify", "Secp256k1", cryptovault.KeySpecECCSecp256k1},
		{"ephemeral key", "ephemeral key description", "asymmetric", "sign/verify", "BabyJubJub", cryptovault.KeySpecECCBabyJubJub},
		{"ephemeral key", "ephemeral key description", "asymmetric", "sign/verify", "Bip39", cryptovault.KeySpecECCBIP39},
		{"ephemeral key", "ephemeral key description", "asymmetric", "sign/verify", "Rsa-2048", cryptovault.KeySpecRSA2048},
		{"ephemeral key", "ephemeral key description", "asymmetric", "sign/verify", "Rsa-3072", cryptovault.KeySpecRSA3072},
		{"ephemeral key", "ephemeral key description", "asymmetric", "sign/verify", "Rsa-4096", cryptovault.KeySpecRSA4096},
		{"ephemeral key", "ephemeral key description", "symmetric", "encrypt/decrypt", "Aes-256-Gcm", cryptovault.KeySpecAES256GCM},
		{"ephemeral key", "ephemeral key description", "symmetric", "encrypt/decrypt", "chacha20", cryptovault.KeySpecChaCha20},
	}

	for _, tc := range tt {
		key, err := keyFactory(*token, vault.ID.String(), tc.Type, tc.Usage, tc.Spec, tc.Name, tc.Description)
		if err != nil {
			t.Errorf("failed to create key; %s", err.Error())
			return
		}

		if *key.Name != tc.Name {
			t.Errorf("name mismatch. expected %s, got %s", tc.Name, *key.Name)
			return
		}

		if *key.Description != tc.Description {
			t.Errorf("description mismatch. expected %s, got %s", tc.Description, *key.Description)
			return
		}

		if *key.Type != tc.Type {
			t.Errorf("type mismatch. expected %s, got %s", tc.Type, *key.Type)
			return
		}

		if *key.Usage != tc.Usage {
			t.Errorf("usage mismatch. expected %s, got %s", tc.Usage, *key.Usage)
			return
		}
		if *key.Spec != tc.KSpec {
			t.Errorf("spec mismatch. expected %s, got %s", tc.Spec, *key.Spec)
			return
		}

		switch *key.Spec {
		case cryptovault.KeySpecECCC25519:
			if key.PrivateKey != nil {
				t.Errorf("private key returned for regular %s key", tc.Spec)
			}
			if key.PublicKey == nil {
				t.Errorf("no private key returned for regular %s key", tc.Spec)
			}
		case cryptovault.KeySpecECCEd25519:
			if key.Seed != nil {
				t.Errorf("seed returned for regular %s key", tc.Spec)
			}
			if key.PublicKey == nil {
				t.Errorf("no private key returned for regular %s key", tc.Spec)
			}
		case cryptovault.KeySpecECCSecp256k1:
			if key.PrivateKey != nil {
				t.Errorf("private key returned for regular %s key", tc.Spec)
			}
			if key.PublicKey == nil {
				t.Errorf("no public key returned for regular %s key", tc.Spec)
			}
			if key.Address == nil {
				t.Errorf("no address returned for regular %s key", tc.Spec)
			}
		case cryptovault.KeySpecECCBabyJubJub:
			if key.PrivateKey != nil {
				t.Errorf("private key returned for regular %s key", tc.Spec)
			}
			if key.PublicKey == nil {
				t.Errorf("no public key returned for regular %s key", tc.Spec)
			}
		case cryptovault.KeySpecECCBIP39:
			if key.Seed != nil {
				t.Errorf("seed returned for regular %s key", tc.Spec)
			}
		case cryptovault.KeySpecRSA2048:
			if key.PrivateKey != nil {
				t.Errorf("private key returned for regular %s key", tc.Spec)
			}
			if key.PublicKey == nil {
				t.Errorf("no public key returned for regular %s key", tc.Spec)
			}
		case cryptovault.KeySpecRSA3072:
			if key.PrivateKey != nil {
				t.Errorf("private key returned for regular %s key", tc.Spec)
			}
			if key.PublicKey == nil {
				t.Errorf("no public key returned for regular %s key", tc.Spec)
			}
		case cryptovault.KeySpecRSA4096:
			if key.PrivateKey != nil {
				t.Errorf("private key returned for regular %s key", tc.Spec)
			}
			if key.PublicKey == nil {
				t.Errorf("no public key returned for regular %s key", tc.Spec)
			}
		case cryptovault.KeySpecAES256GCM:
			if key.PrivateKey != nil {
				t.Errorf("private key returned for regular %s key", tc.Spec)
			}
		case cryptovault.KeySpecChaCha20:
			if key.Seed != nil {
				t.Errorf("seed returned for regular %s key", tc.Spec)
			}
		default:
			t.Errorf("unknown key spec generated: %s", tc.Spec)
			return
		}
	}
}

func TestArbitrarySignatureSecp256k1(t *testing.T) {

	token, err := userTokenFactory()
	if err != nil {
		t.Errorf("failed to create token; %s", err.Error())
		return
	}

	vault, err := vaultFactory(*token, "vaulty vault", "just a vault with a key")
	if err != nil {
		t.Errorf("failed to create vault; %s", err.Error())
		return
	}

	key, err := keyFactory(*token, vault.ID.String(), "asymmetric", "sign/verify", cryptovault.KeySpecECCSecp256k1, "namey name", "cute description")
	if err != nil {
		t.Errorf("failed to create key; %s", err.Error())
		return
	}

	payloadBytes, _ := common.RandomBytes(32)
	messageToSign := hex.EncodeToString(payloadBytes)

	opts := map[string]interface{}{}

	sigresponse, err := provide.SignMessage(*token, vault.ID.String(), key.ID.String(), messageToSign, opts)
	if err != nil {
		t.Errorf("failed to sign message %s", err.Error())
		return
	}

	verifyresponse, err := provide.VerifySignature(*token, vault.ID.String(), key.ID.String(), messageToSign, *sigresponse.Signature, opts)
	if err != nil {
		t.Errorf("failed to verify signature for vault: %s", err.Error())
		return
	}

	if verifyresponse.Verified != true {
		t.Error("failed to verify signature for vault")
		return
	}
}

func TestArbitrarySignatureSecp256k1_ShouldFail(t *testing.T) {

	token, err := userTokenFactory()
	if err != nil {
		t.Errorf("failed to create token; %s", err.Error())
		return
	}

	vault, err := vaultFactory(*token, "vaulty vault", "just a vault with a key")
	if err != nil {
		t.Errorf("failed to create vault; %s", err.Error())
		return
	}

	key, err := keyFactory(*token, vault.ID.String(), "asymmetric", "sign/verify", cryptovault.KeySpecECCSecp256k1, "namey name", "cute description")
	if err != nil {
		t.Errorf("failed to create key; %s", err.Error())
		return
	}

	payloadBytes, _ := common.RandomBytes(33)
	messageToSign := hex.EncodeToString(payloadBytes)

	opts := map[string]interface{}{}
	//json.Unmarshal([]byte(`{"algorithm":"PS256"}`), &opts)

	_, err = provide.SignMessage(*token, vault.ID.String(), key.ID.String(), messageToSign, opts)
	if err == nil {
		t.Errorf("signed 33-byte message with secp256k1 - should only sign 32-byte messages")
		return
	}
}

func TestArbitrarySignatureEd25519(t *testing.T) {

	token, err := userTokenFactory()
	if err != nil {
		t.Errorf("failed to create token; %s", err.Error())
		return
	}

	vault, err := vaultFactory(*token, "vaulty vault", "just a vault with a key")
	if err != nil {
		t.Errorf("failed to create vault; %s", err.Error())
		return
	}

	key, err := keyFactory(*token, vault.ID.String(), "asymmetric", "sign/verify", cryptovault.KeySpecECCEd25519, "namey name", "cute description")
	if err != nil {
		t.Errorf("failed to create key; %s", err.Error())
		return
	}

	payloadBytes, _ := common.RandomBytes(1000)
	messageToSign := hex.EncodeToString(payloadBytes)

	opts := map[string]interface{}{}

	sigresponse, err := provide.SignMessage(*token, vault.ID.String(), key.ID.String(), messageToSign, opts)
	if err != nil {
		t.Errorf("failed to sign message %s", err.Error())
		return
	}

	verifyresponse, err := provide.VerifySignature(*token, vault.ID.String(), key.ID.String(), messageToSign, *sigresponse.Signature, opts)
	if err != nil {
		t.Errorf("failed to verify signature for vault: %s", err.Error())
		return
	}

	if verifyresponse.Verified != true {
		t.Error("failed to verify signature for vault")
		return
	}
}

func TestDetachedSignatureVerification(t *testing.T) {

	token, err := userTokenFactory()
	if err != nil {
		t.Errorf("failed to create token; %s", err.Error())
		return
	}

	vault, err := vaultFactory(*token, "vaulty vault", "just a vault with a key")
	if err != nil {
		t.Errorf("failed to create vault; %s", err.Error())
		return
	}

	tt := []struct {
		Name        string
		Description string
		Type        string
		Usage       string
		Spec        string
		Options     string
	}{
		{"regular key", "regular key description", cryptovault.KeyTypeAsymmetric, cryptovault.KeyUsageSignVerify, "ed25519", ""},
		{"regular key", "regular key description", cryptovault.KeyTypeAsymmetric, cryptovault.KeyUsageSignVerify, "babyjubjub", ""},
		{"regular key", "regular key description", cryptovault.KeyTypeAsymmetric, cryptovault.KeyUsageSignVerify, "rsa-2048", `{"algorithm":"PS256"}`},
		{"regular key", "regular key description", cryptovault.KeyTypeAsymmetric, cryptovault.KeyUsageSignVerify, "rsa-3072", `{"algorithm":"PS256"}`},
		{"regular key", "regular key description", cryptovault.KeyTypeAsymmetric, cryptovault.KeyUsageSignVerify, "rsa-4096", `{"algorithm":"PS256"}`},
		{"regular key", "regular key description", cryptovault.KeyTypeAsymmetric, cryptovault.KeyUsageSignVerify, "rsa-2048", `{"algorithm":"PS384"}`},
		{"regular key", "regular key description", cryptovault.KeyTypeAsymmetric, cryptovault.KeyUsageSignVerify, "rsa-3072", `{"algorithm":"PS384"}`},
		{"regular key", "regular key description", cryptovault.KeyTypeAsymmetric, cryptovault.KeyUsageSignVerify, "rsa-4096", `{"algorithm":"PS384"}`},
		{"regular key", "regular key description", cryptovault.KeyTypeAsymmetric, cryptovault.KeyUsageSignVerify, "rsa-2048", `{"algorithm":"PS512"}`},
		{"regular key", "regular key description", cryptovault.KeyTypeAsymmetric, cryptovault.KeyUsageSignVerify, "rsa-3072", `{"algorithm":"PS512"}`},
		{"regular key", "regular key description", cryptovault.KeyTypeAsymmetric, cryptovault.KeyUsageSignVerify, "rsa-4096", `{"algorithm":"PS512"}`},
		{"regular key", "regular key description", cryptovault.KeyTypeAsymmetric, cryptovault.KeyUsageSignVerify, "rsa-2048", `{"algorithm":"RS256"}`},
		{"regular key", "regular key description", cryptovault.KeyTypeAsymmetric, cryptovault.KeyUsageSignVerify, "rsa-3072", `{"algorithm":"RS256"}`},
		{"regular key", "regular key description", cryptovault.KeyTypeAsymmetric, cryptovault.KeyUsageSignVerify, "rsa-4096", `{"algorithm":"RS256"}`},
		{"regular key", "regular key description", cryptovault.KeyTypeAsymmetric, cryptovault.KeyUsageSignVerify, "rsa-2048", `{"algorithm":"RS384"}`},
		{"regular key", "regular key description", cryptovault.KeyTypeAsymmetric, cryptovault.KeyUsageSignVerify, "rsa-3072", `{"algorithm":"RS384"}`},
		{"regular key", "regular key description", cryptovault.KeyTypeAsymmetric, cryptovault.KeyUsageSignVerify, "rsa-4096", `{"algorithm":"RS384"}`},
		{"regular key", "regular key description", cryptovault.KeyTypeAsymmetric, cryptovault.KeyUsageSignVerify, "rsa-2048", `{"algorithm":"RS512"}`},
		{"regular key", "regular key description", cryptovault.KeyTypeAsymmetric, cryptovault.KeyUsageSignVerify, "rsa-3072", `{"algorithm":"RS512"}`},
		{"regular key", "regular key description", cryptovault.KeyTypeAsymmetric, cryptovault.KeyUsageSignVerify, "rsa-4096", `{"algorithm":"RS512"}`},
		{"regular key", "regular key description", cryptovault.KeyTypeAsymmetric, cryptovault.KeyUsageSignVerify, "secp256K1", ""},
	}

	for _, tc := range tt {

		key, err := keyFactory(*token, vault.ID.String(), tc.Type, tc.Usage, tc.Spec, "namey name", "cute description")
		if err != nil {
			t.Errorf("failed to create key; %s", err.Error())
			return
		}

		payloadBytes, _ := common.RandomBytes(32)
		messageToSign := hex.EncodeToString(payloadBytes)

		opts := map[string]interface{}{}
		if tc.Options != "" {
			json.Unmarshal([]byte(tc.Options), &opts)
		}

		sigresponse, err := provide.SignMessage(*token, vault.ID.String(), key.ID.String(), messageToSign, opts)
		if err != nil {
			t.Errorf("failed to sign message %s", err.Error())
			return
		}

		verifyresponse, err := provide.VerifySignature(*token, vault.ID.String(), key.ID.String(), messageToSign, *sigresponse.Signature, opts)
		if err != nil {
			t.Errorf("failed to verify signature for vault: %s", err.Error())
			return
		}

		if verifyresponse.Verified != true {
			t.Error("failed to verify signature for vault")
			return
		}

		detachedverifyresponse, err := provide.VerifyDetachedSignature(*token, tc.Spec, messageToSign, *sigresponse.Signature, *key.PublicKey, opts)
		if err != nil {
			t.Errorf("failed to verify detached signature: %s", err.Error())
			return
		}

		if detachedverifyresponse.Verified != true {
			t.Errorf("failed to verify detached signature for %s key type", tc.Spec)
			return
		}
	}
}

func TestDetachedSignatureVerification_ShouldFail(t *testing.T) {

	token, err := userTokenFactory()
	if err != nil {
		t.Errorf("failed to create token; %s", err.Error())
		return
	}

	vault, err := vaultFactory(*token, "vaulty vault", "just a vault with a key")
	if err != nil {
		t.Errorf("failed to create vault; %s", err.Error())
		return
	}

	tt := []struct {
		Name        string
		Description string
		Type        string
		Usage       string
		Spec        string
		Options     string
	}{
		{"regular key", "regular key description", cryptovault.KeyTypeAsymmetric, cryptovault.KeyUsageSignVerify, cryptovault.KeySpecRSA2048, `{"algorithm":"PS512"}`},
		{"regular key", "regular key description", cryptovault.KeyTypeAsymmetric, cryptovault.KeyUsageSignVerify, cryptovault.KeySpecRSA3072, `{"algorithm":"PS512"}`},
		{"regular key", "regular key description", cryptovault.KeyTypeAsymmetric, cryptovault.KeyUsageSignVerify, cryptovault.KeySpecRSA4096, `{"algorithm":"PS512"}`},
	}

	for _, tc := range tt {

		key, err := keyFactory(*token, vault.ID.String(), tc.Type, tc.Usage, tc.Spec, "namey name", "cute description")
		if err != nil {
			t.Errorf("failed to create key; %s", err.Error())
			return
		}

		payloadBytes, _ := common.RandomBytes(32)
		messageToSign := hex.EncodeToString(payloadBytes)

		opts := map[string]interface{}{}
		if tc.Options != "" {
			json.Unmarshal([]byte(tc.Options), &opts)
		}

		sigresponse, err := provide.SignMessage(*token, vault.ID.String(), key.ID.String(), messageToSign, opts)
		if err != nil {
			t.Errorf("failed to sign message %s", err.Error())
			return
		}

		verifyresponse, err := provide.VerifySignature(*token, vault.ID.String(), key.ID.String(), messageToSign, *sigresponse.Signature, opts)
		if err != nil {
			t.Errorf("failed to verify signature for vault: %s", err.Error())
			return
		}

		if verifyresponse.Verified != true {
			t.Error("failed to verify signature for vault")
			return
		}

		// now we will run the detached verification with invalid parameters for each of the test keys
		// testing no spec, expect 422
		_, err = provide.VerifyDetachedSignature(*token, "", messageToSign, *sigresponse.Signature, *key.PublicKey, opts)
		if err == nil {
			t.Errorf("verified invalid detached signature with no spec")
		}

		// testing no message, expecting 422
		_, err = provide.VerifyDetachedSignature(*token, tc.Spec, "", *sigresponse.Signature, *key.PublicKey, opts)
		if err == nil {
			t.Errorf("verified invalid detached signature with no message")
		}

		// testing no signature, expecting 422
		_, err = provide.VerifyDetachedSignature(*token, tc.Spec, messageToSign, "", *key.PublicKey, opts)
		if err == nil {
			t.Errorf("verified invalid detached signature with no signature")
		}

		// testing no pubkey, expecting 422
		_, err = provide.VerifyDetachedSignature(*token, tc.Spec, messageToSign, *sigresponse.Signature, "", opts)
		if err == nil {
			t.Errorf("verified invalid detached signature with no public key")
		}

		// testing no algorithm (for RSA), expecting 422
		_, err = provide.VerifyDetachedSignature(*token, tc.Spec, messageToSign, *sigresponse.Signature, *key.PublicKey, map[string]interface{}{})
		if err == nil {
			t.Errorf("verified invalid detached RSA signature with no options")
			return
		}

		// testing invalid spec, will return an error with the input issue
		_, err = provide.VerifyDetachedSignature(*token, "invalid_spec", messageToSign, *sigresponse.Signature, *key.PublicKey, opts)
		if err == nil {
			t.Errorf("verified invalid spec signature")
			return
		}

		invalidPayload, _ := common.RandomBytes(32)
		invalidMessage := hex.EncodeToString(invalidPayload)

		// CHECKME testing invalid signature
		// returns a 200 with verified false (for consistency)
		// because the only thing that has gone wrong is the signature is invalid
		// as opposed to a parameter error
		verifyresponse, err = provide.VerifyDetachedSignature(*token, tc.Spec, invalidMessage, *sigresponse.Signature, *key.PublicKey, opts)
		if verifyresponse.Verified != false {
			t.Errorf("verified signature with invalid message")
			return
		}

	}
}

func TestCreateHDWalletWithSeed(t *testing.T) {

	token, err := userTokenFactory()
	if err != nil {
		t.Errorf("failed to create token; %s", err.Error())
		return
	}

	vault, err := vaultFactory(*token, "vaulty vault", "just a vault with a key")
	if err != nil {
		t.Errorf("failed to create vault; %s", err.Error())
		return
	}

	seed := "traffic charge swing glimpse will citizen push mutual embrace volcano siege identify gossip battle casual exit enrich unlock muscle vast female initial please day"
	key, err := keyFactoryWithSeed(*token, vault.ID.String(), "asymmetric", "sign/verify", "bip39", "hdwallet", "integration test hd wallet", seed)
	if err != nil {
		t.Errorf("failed to create key; %s", err.Error())
		return
	}

	//
	if key.PublicKey == nil {
		t.Errorf("failed to assign xpub key on hd wallet; %s", key.ID)
		return
	}

	t.Logf("publickey:\n\t%s\n", *key.PublicKey)
	key2, err := keyFactoryWithSeed(*token, vault.ID.String(), "asymmetric", "sign/verify", "bip39", "hdwallet", "integration test hd wallet", seed)
	if err != nil {
		t.Errorf("failed to create key; %s", err.Error())
		return
	}

	if key2.PublicKey == nil {
		t.Errorf("failed to assign xpub key on hd wallet; %s", key2.ID)
		return
	}

	if *key.PublicKey != *key2.PublicKey {
		t.Errorf("deterministic wallet with seed did not create the same key")
		return
	}
}

func TestCreateHDWalletWithInvalidSeed(t *testing.T) {

	token, err := userTokenFactory()
	if err != nil {
		t.Errorf("failed to create token; %s", err.Error())
		return
	}

	vault, err := vaultFactory(*token, "vaulty vault", "just a vault with a key")
	if err != nil {
		t.Errorf("failed to create vault; %s", err.Error())
		return
	}

	seed := "kraffic charge swing glimpse will citizen push mutual embrace volcano siege identify gossip battle casual exit enrich unlock muscle vast female initial please day"
	_, err = keyFactoryWithSeed(*token, vault.ID.String(), "asymmetric", "sign/verify", "bip39", "hdwallet", "integration test hd wallet", seed)
	if err == nil {
		t.Errorf("created HD wallet with invalid seed")
		return
	}

	if err != nil {
		t.Logf("error received: %s", err.Error())
	}
}

func TestHDWalletSeedAutoSign(t *testing.T) {

	token, err := userTokenFactory()
	if err != nil {
		t.Errorf("failed to create token; %s", err.Error())
		return
	}

	vault, err := vaultFactory(*token, "vaulty vault", "just a vault with a key")
	if err != nil {
		t.Errorf("failed to create vault; %s", err.Error())
		return
	}

	seed := "traffic charge swing glimpse will citizen push mutual embrace volcano siege identify gossip battle casual exit enrich unlock muscle vast female initial please day"
	key, err := keyFactoryWithSeed(*token, vault.ID.String(), "asymmetric", "sign/verify", "bip39", "hdwallet", "integration test hd wallet", seed)
	if err != nil {
		t.Errorf("failed to create key; %s", err.Error())
		return
	}

	key2, err := keyFactoryWithSeed(*token, vault.ID.String(), "asymmetric", "sign/verify", "bip39", "hdwallet", "integration test hd wallet", seed)
	if err != nil {
		t.Errorf("failed to create key; %s", err.Error())
		return
	}

	for iteration := 0; iteration < 10; iteration++ {
		payloadBytes, _ := common.RandomBytes(32)
		messageToSign := hex.EncodeToString(payloadBytes)

		sigresponse, err := provide.SignMessage(*token, vault.ID.String(), key.ID.String(), messageToSign, nil)
		if err != nil {
			t.Errorf("failed to sign message %s", err.Error())
			return
		}

		sigresponse2, err := provide.SignMessage(*token, vault.ID.String(), key2.ID.String(), messageToSign, nil)
		if err != nil {
			t.Errorf("failed to sign message %s", err.Error())
			return
		}

		if *sigresponse.Signature != *sigresponse2.Signature {
			t.Errorf("mismatch in signatures from key with provided seed")
			return
		}

		// set up the verification options
		opts := map[string]interface{}{}
		options := fmt.Sprintf(`{"hdwallet":{"coin_abbr":"ETH", "index":%d}}`, iteration)
		json.Unmarshal([]byte(options), &opts)

		verifyresponse, err := provide.VerifySignature(*token, vault.ID.String(), key.ID.String(), messageToSign, *sigresponse.Signature, opts)
		if err != nil {
			t.Errorf("failed to verify signature for vault: %s", err.Error())
			return
		}

		verifyresponse2, err := provide.VerifySignature(*token, vault.ID.String(), key2.ID.String(), messageToSign, *sigresponse2.Signature, opts)
		if err != nil {
			t.Errorf("failed to verify signature 2 for vault: %s", err.Error())
			return
		}

		if verifyresponse.Verified != true {
			t.Errorf("failed to verify signature for vault!")
			return
		}

		if verifyresponse2.Verified != true {
			t.Errorf("failed to verify signature 2 for vault!")
			return
		}

	}
}

func TestHDWalletSeedLedgerDerivationPath(t *testing.T) {

	// this test will generate an ethereum address using a particular derivation path
	// using the mechanism that the ledger wallet uses to create new ethereum addresses
	// we will then confirm that repeating this process
	// for two different keys using the same seed phrase
	// generates the same ETH address

	token, err := userTokenFactory()
	if err != nil {
		t.Errorf("failed to create token; %s", err.Error())
		return
	}

	vault, err := vaultFactory(*token, "vaulty vault", "just a vault with a key")
	if err != nil {
		t.Errorf("failed to create vault; %s", err.Error())
		return
	}

	seed := "traffic charge swing glimpse will citizen push mutual embrace volcano siege identify gossip battle casual exit enrich unlock muscle vast female initial please day"

	key, err := keyFactoryWithSeed(*token, vault.ID.String(), "asymmetric", "sign/verify", "bip39", "hdwallet", "integration test hd wallet", seed)
	if err != nil {
		t.Errorf("failed to create key; %s", err.Error())
		return
	}

	key2, err := keyFactoryWithSeed(*token, vault.ID.String(), "asymmetric", "sign/verify", "bip39", "hdwallet", "integration test hd wallet", seed)
	if err != nil {
		t.Errorf("failed to create key; %s", err.Error())
		return
	}

	// set up the verification options using a ledger-style Account path
	opts := map[string]interface{}{}
	path := `m/44'/60'/2'/0/0`
	options := fmt.Sprintf(`{"hdwallet":{"hd_derivation_path":"%s"}}`, path)
	json.Unmarshal([]byte(options), &opts)

	payloadBytes, _ := common.RandomBytes(32)
	messageToSign := hex.EncodeToString(payloadBytes)

	sigresponse, err := provide.SignMessage(*token, vault.ID.String(), key.ID.String(), messageToSign, opts)
	if err != nil {
		t.Errorf("failed to sign message %s", err.Error())
		return
	}

	sigresponse2, err := provide.SignMessage(*token, vault.ID.String(), key2.ID.String(), messageToSign, opts)
	if err != nil {
		t.Errorf("failed to sign message %s", err.Error())
		return
	}

	if *sigresponse.Signature != *sigresponse2.Signature {
		t.Errorf("mismatch in signatures from derived key with provided seed")
		return
	}

	if *sigresponse.Address != *sigresponse2.Address {
		t.Errorf("mismatch in generated address from derived key and seed")
		return
	}
	if *sigresponse.DerivationPath != *sigresponse2.DerivationPath {
		t.Errorf("mismatch in derivation path")
		return
	}

	if *sigresponse.DerivationPath != path {
		t.Errorf("returned derivation path does not correspond to provided derivation path. Expected: %s, received %s", path, *sigresponse.DerivationPath)
		return
	}
}<|MERGE_RESOLUTION|>--- conflicted
+++ resolved
@@ -10,64 +10,10 @@
 	"testing"
 	"time"
 
-<<<<<<< HEAD
-	"github.com/provideapp/vault/common"
-	cryptovault "github.com/provideapp/vault/vault"
-	provide "github.com/provideservices/provide-go/api/vault"
-)
-
-=======
-	uuid "github.com/kthomas/go.uuid"
-	ident "github.com/provideplatform/provide-go/api/ident"
 	provide "github.com/provideplatform/provide-go/api/vault"
 	"github.com/provideplatform/vault/common"
 	cryptovault "github.com/provideplatform/vault/vault"
 )
-
-func keyFactoryEphemeral(token, vaultID, keyType, keyUsage, keySpec, keyName, keyDescription string) (*provide.Key, error) {
-	resp, err := provide.CreateKey(token, vaultID, map[string]interface{}{
-		"type":        keyType,
-		"usage":       keyUsage,
-		"spec":        keySpec,
-		"name":        keyName,
-		"description": keyDescription,
-		"ephemeral":   true,
-	})
-
-	if err != nil {
-		return nil, fmt.Errorf("failed to create key error: %s", err.Error())
-	}
-
-	key := &provide.Key{}
-	respRaw, err := json.Marshal(resp)
-	if err != nil {
-		return nil, fmt.Errorf("failed to marshall key data: %s", err.Error())
-	}
-	json.Unmarshal(respRaw, &key)
-	return key, nil
-}
-
-func keyFactory(token, vaultID, keyType, keyUsage, keySpec, keyName, keyDescription string) (*provide.Key, error) {
-	resp, err := provide.CreateKey(token, vaultID, map[string]interface{}{
-		"type":        keyType,
-		"usage":       keyUsage,
-		"spec":        keySpec,
-		"name":        keyName,
-		"description": keyDescription,
-	})
-
-	if err != nil {
-		return nil, fmt.Errorf("failed to create key error: %s", err.Error())
-	}
-
-	key := &provide.Key{}
-	respRaw, err := json.Marshal(resp)
-	if err != nil {
-		return nil, fmt.Errorf("failed to marshall key data: %s", err.Error())
-	}
-	json.Unmarshal(respRaw, &key)
-	return key, nil
-}
 
 func keyFactoryWithSeed(token, vaultID, keyType, keyUsage, keySpec, keyName, keyDescription, seedPhrase string) (*provide.Key, error) {
 
@@ -93,57 +39,6 @@
 	return key, nil
 }
 
-func vaultFactory(token, name, desc string) (*provide.Vault, error) {
-	resp, err := provide.CreateVault(token, map[string]interface{}{
-		"name":        name,
-		"description": desc,
-	})
-	if err != nil {
-		return nil, err
-	}
-	vlt := &provide.Vault{}
-	respRaw, err := json.Marshal(resp)
-	if err != nil {
-		return nil, err
-	}
-	json.Unmarshal(respRaw, &vlt)
-	return vlt, nil
-}
-
-func userFactory(email, password string) (*uuid.UUID, error) {
-	resp, err := ident.CreateUser("", map[string]interface{}{
-		"first_name": "A",
-		"last_name":  "User",
-		"email":      email,
-		"password":   password,
-	})
-	if err != nil {
-		return nil, errors.New("failed to create user")
-	}
-	usrID := &resp.ID
-	return usrID, nil
-}
-
-func userTokenFactory() (*string, error) {
-	newUUID, err := uuid.NewV4()
-	if err != nil {
-		return nil, errors.New(fmt.Sprintf("error generating uuid %s", err.Error()))
-	}
-	email := fmt.Sprintf("%s@provide.local", newUUID.String())
-	password := fmt.Sprintf("%s", newUUID.String())
-
-	userID, err := userFactory(email, password)
-	if err != nil || userID == nil {
-		return nil, err
-	}
-
-	resp, err := ident.Authenticate(email, password)
-	if err != nil {
-		return nil, errors.New("failed to authenticate user")
-	}
-	return resp.Token.AccessToken, nil
-}
-
 func init() {
 	token, err := userTokenFactory()
 	if err != nil {
@@ -181,23 +76,6 @@
 
 }
 
-func unsealVault() error {
-	token, err := userTokenFactory()
-	if err != nil {
-		return fmt.Errorf("failed to create token; %s", err.Error())
-
-	}
-
-	_, err = provide.Unseal(token, map[string]interface{}{
-		"key": "traffic charge swing glimpse will citizen push mutual embrace volcano siege identify gossip battle casual exit enrich unlock muscle vast female initial please day",
-	})
-	if err != nil {
-		return fmt.Errorf("**vault not unsealed**. error: %s", err.Error())
-	}
-	return nil
-}
-
->>>>>>> e6c7b89a
 func TestSealUnsealer(t *testing.T) {
 	// we're going to unseal the vault,
 	// do an operation
