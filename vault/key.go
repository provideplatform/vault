package vault

import (
	"crypto/ecdsa"
	"crypto/ed25519"
	"crypto/elliptic"
	"crypto/rsa"
	"crypto/x509"
	"encoding/hex"
	"encoding/json"
	"encoding/pem"
	"errors"
	"fmt"
	"strings"
	"sync"

	"github.com/ethereum/go-ethereum/accounts"
	ethcrypto "github.com/ethereum/go-ethereum/crypto"
	"github.com/ethereum/go-ethereum/crypto/secp256k1"
	"github.com/jinzhu/gorm"
	dbconf "github.com/kthomas/go-db-config"
	"github.com/kthomas/go-redisutil"
	uuid "github.com/kthomas/go.uuid"
	hdwallet "github.com/miguelmota/go-ethereum-hdwallet"
	provide "github.com/provideplatform/provide-go/api"
	providecrypto "github.com/provideplatform/provide-go/crypto"
	"github.com/provideplatform/vault/common"
	"github.com/provideplatform/vault/crypto"
	"golang.org/x/crypto/chacha20"
)

const defaultVaultMasterKeyName = "master0"

const maxHDIteration = 4294967295

// KeyTypeAsymmetric asymmetric key type
const KeyTypeAsymmetric = "asymmetric"

// KeyTypeSymmetric symmetric key type
const KeyTypeSymmetric = "symmetric"

// KeyUsageEncryptDecrypt encrypt/decrypt usage
const KeyUsageEncryptDecrypt = "encrypt/decrypt"

// KeyUsageSignVerify sign/verify usage
const KeyUsageSignVerify = "sign/verify"

// KeySpecAES256GCM AES-256-GCM key spec
const KeySpecAES256GCM = "AES-256-GCM"

// KeySpecChaCha20 ChaCha20 key spec
const KeySpecChaCha20 = "ChaCha20"

// KeySpecECCBabyJubJub babyJubJub key spec
const KeySpecECCBabyJubJub = "babyJubJub"

// KeySpecECCBIP39 BIP39 key spec
const KeySpecECCBIP39 = "BIP39"

// KeySpecECCC25519 C25519 key spec
const KeySpecECCC25519 = "C25519"

// KeySpecECCEd25519 Ed25519 key spec
const KeySpecECCEd25519 = "Ed25519"

// KeySpecECCSecp256k1 secp256k1 key spec
const KeySpecECCSecp256k1 = "secp256k1"

// KeySpecBLS12381 BLS12-381 key curve
const KeySpecBLS12381 = "BLS12-381"

// NonceSizeSymmetric chacha20 & aes256 encrypt/decrypt nonce size
const NonceSizeSymmetric = 12

// const KeySpecECCSecp256r1 = "ECC-NIST-P256"
// const KeySpecECCSecp2048 = "ECC-NIST-P384"
// const KeySpecECCSecp521r1 = "ECC-NIST-P521"
// const KeySpecECCSecpP256k1 = "ECC-SECG-P256K1"

// KeySpecRSA2048 rsa 2048 key spec
const KeySpecRSA2048 = "RSA-2048"

// KeyBits2048 is the bit length for 2048-bit keys
const KeyBits2048 = 2048

// KeyBits3072 is the bit length for 3072-bit keys
const KeyBits3072 = 3072

// KeyBits4096 is the bit length for 4096-bit keys
const KeyBits4096 = 4096

// KeySpecRSA3072 rsa 3072 key spec
const KeySpecRSA3072 = "RSA-3072"

// KeySpecRSA4096 rsa 4096 key spec
const KeySpecRSA4096 = "RSA-4096"

// Key represents a symmetric or asymmetric signing key
type Key struct {
	provide.Model
	VaultID                 *uuid.UUID `sql:"not null;type:uuid" json:"vault_id"`
	Type                    *string    `sql:"not null" json:"type"`  // symmetric or asymmetric
	Usage                   *string    `sql:"not null" json:"usage"` //TODO: purpose to change...
	Spec                    *string    `sql:"not null" json:"spec"`
	Name                    *string    `sql:"not null" json:"name"`
	Description             *string    `json:"description"`
	Seed                    *[]byte    `sql:"type:bytea" json:"-"`
	PublicKey               *[]byte    `sql:"type:bytea" json:"-"`
	PrivateKey              *[]byte    `sql:"type:bytea" json:"-"`
	IterativeDerivationPath *string    `gorm:"column:iterative_hd_derivation_path" json:"-"`
	Mnemonic                *string    `sql:"-" json:"mnemonic,omitempty"`

	Address             *string `sql:"-" json:"address,omitempty"`
	Ephemeral           *bool   `sql:"-" json:"ephemeral,omitempty"`
	EphemeralPrivateKey *string `sql:"-" json:"private_key,omitempty"`
	EphemeralSeed       *string `sql:"-" json:"seed,omitempty"`
	PublicKeyHex        *string `sql:"-" json:"public_key,omitempty"`
	DerivationPath      *string `sql:"-" json:"hd_derivation_path,omitempty"`
	// HardenedDerivationPath      *string `json:"hardened_hd_derivation_path,omitempty"` <-- may be useful to store this, i.e., m/44'/60'/0'

	encrypted *bool      `sql:"-"`
	mutex     sync.Mutex `sql:"-"`
	vault     *Vault     `sql:"-"` // vault cache
}

// KeyEncryptDecryptRequestResponse contains the data to be encrypted/decrypted
// data is submitted and received as a string
// encrypted data is returned hex encoded
// decrypted data is returned as received
// nonce is optional and a random nonce will be created if not present
// note that nonces must not be reused and using 2^32 random nonces is not secure
type KeyEncryptDecryptRequestResponse struct {
	Data  *string `json:"data,omitempty"`
	Nonce *string `json:"nonce,omitempty"` //optional nonce parameter
}

// KeyDeriveRequest contains the details for the derivation of a new key,
// provided the parent key is supports derivation; currently supports ChaCha20 or BIP30 keys
type KeyDeriveRequest struct {
	Nonce       *int    `json:"nonce,omitempty"`
	Context     *string `json:"context,omitempty"`
	Name        *string `json:"name,omitempty"`
	Description *string `json:"description,omitempty"`
	Path        *string `json:"hd_derivation_path,omitempty"`
}

// SigningOptions contains the options for the signing algorithm
// such as rsa algorithm (RS256, RS384, RS512, PS256, PS384, PS512)
// hd wallet coin type (BTC, ETH)
// hd wallet derivation path or iteration (deterministic account index)
// and likely other stuff in the future...
type SigningOptions struct {
	Algorithm *string          `json:"algorithm,omitempty"`
	HDWallet  *crypto.HDWallet `json:"hdwallet,omitempty"`
}

// KeySignVerifyRequestResponse represents the API request/response parameters
// needed to sign or verify an arbitrary message
type KeySignVerifyRequestResponse struct {
	Message        *string         `json:"message,omitempty"`
	Options        *SigningOptions `json:"options,omitempty"`
	Signature      *string         `json:"signature,omitempty"`
	Verified       *bool           `json:"verified,omitempty"`
	Address        *string         `json:"address,omitempty"`
	DerivationPath *string         `json:"hd_derivation_path,omitempty"`
}

<<<<<<< HEAD
// BLSAggregateRequestResponse aggregates n BLS signatures into one signature
type BLSAggregateRequestResponse struct {
	Signatures         []*string `json:"signatures,omitempty"`
	AggregateSignature *string   `json:"aggregate_signature,omitempty"`
}

// BLSAggregateVerifyRequestResponse verifies an aggregated BLS signature
// given the aggregates signature, the public keys used to generate the signature
// and the messages signed by those public keys
type BLSAggregateVerifyRequestResponse struct {
	Messages   []*string `json:"messages,omitempty"`
	PublicKeys []*string `json:"public_keys,omitempty"`
	Signature  *string   `json:"signature,omitempty"`
	Verified   *bool     `json:"verified,omitempty"`
=======
// DetachedVerifyRequestResponse represents the API request/response parameters
// needed to verify a provided signature created outside of vault
type DetachedVerifyRequestResponse struct {
	Spec      *string         `json:"spec,omitempty"`
	Message   *string         `json:"message,omitempty"`
	Signature *string         `json:"signature,omitempty"`
	Options   *SigningOptions `json:"options,omitempty"`
	Verified  *bool           `json:"verified,omitempty"`
	PublicKey *string         `json:"public_key,omitempty"`
>>>>>>> e6c7b89a
}

// createAES256GCM creates a key using a random seed
func (k *Key) createAES256GCM() error {
	privatekey, err := crypto.CreateAES256GCMSeed()
	if err != nil {
		return err
	}

	k.PrivateKey = &privatekey
	k.Type = common.StringOrNil(KeyTypeSymmetric)
	k.Spec = common.StringOrNil(KeySpecAES256GCM)

	common.Log.Debugf("created AES256GCM key for vault: %s;", k.VaultID)
	return nil
}

// createBabyJubJubKeypair creates a keypair on the twisted edwards babyJubJub curve
func (k *Key) createBabyJubJubKeypair() error {
	publicKey, privateKey, err := providecrypto.TECGenerateKeyPair()
	if err != nil {
		return fmt.Errorf("failed to create babyJubJub keypair; %s", err.Error())
	}

	k.PrivateKey = &privateKey
	k.PublicKey = &publicKey
	k.PublicKeyHex = common.StringOrNil(hex.EncodeToString(publicKey))
	k.Type = common.StringOrNil(KeyTypeAsymmetric)
	k.Spec = common.StringOrNil(KeySpecECCBabyJubJub)

	common.Log.Debugf("created babyJubJub key for vault: %s; public key: %s", k.VaultID, hex.EncodeToString(publicKey))
	return nil
}

// createC25519Keypair creates an c25519 keypair suitable for Diffie-Hellman key exchange
func (k *Key) createC25519Keypair() error {
	c25519KeyPair, err := crypto.CreateC25519KeyPair()
	if err != nil {
		return crypto.ErrCannotGenerateKey
	}

	k.PrivateKey = &c25519KeyPair.PrivateKey
	k.PublicKey = &c25519KeyPair.PublicKey
	k.Type = common.StringOrNil(KeyTypeAsymmetric)
	k.Spec = common.StringOrNil(KeySpecECCC25519)

	common.Log.Debugf("created C25519 key for vault: %s; public key: %s", k.VaultID, hex.EncodeToString(c25519KeyPair.PublicKey))
	return nil
}

// createChaCha20 creates a key using a random seed
func (k *Key) createChaCha20() error {
	seed, err := crypto.CreateChaChaSeed()
	if err != nil {
		return crypto.ErrCannotGenerateKey
	}

	k.Seed = &seed
	k.Type = common.StringOrNil(KeyTypeSymmetric)
	k.Spec = common.StringOrNil(KeySpecChaCha20)

	common.Log.Debugf("created chacha20 key for vault: %s;", k.VaultID)
	return nil

}

// CreateDiffieHellmanSharedSecret creates a shared secret given a peer public key and signature
func (k *Key) CreateDiffieHellmanSharedSecret(peerPublicKey, peerSigningKey, peerSignature []byte, name, description string) (*Key, error) {
	k.decryptFields()
	defer k.encryptFields()

	privkey := k.Seed
	if privkey == nil {
		privkey = k.PrivateKey
	}

	if privkey == nil {
		err := errors.New("failed to calculate Diffie-Hellman shared secret; nil seed/private key")
		common.Log.Warning(err.Error())
		return nil, err
	}

	ec25519Key := ed25519.PublicKey(peerSigningKey)
	if ec25519Key == nil {
		return nil, fmt.Errorf("failed to compute shared secret; failed to unmarshal %d-byte Ed22519 public key: %s", len(peerPublicKey), string(peerPublicKey))
	}

	err := crypto.Ed25519Verify(ec25519Key, peerPublicKey, peerSignature)
	if err != nil {
		return nil, fmt.Errorf("failed to compute shared secret; failed to verify %d-byte Ed22519 signature using public key: %s; %s", len(peerSignature), string(peerPublicKey), err.Error())
	}

	sharedSecret := providecrypto.C25519ComputeSecret(*privkey, peerPublicKey)

	ecdhSecret := &Key{
		VaultID:     k.VaultID,
		Type:        common.StringOrNil(KeyTypeSymmetric),
		Usage:       common.StringOrNil(KeyUsageEncryptDecrypt),
		Spec:        common.StringOrNil(KeySpecChaCha20),
		Name:        common.StringOrNil(name),
		Description: common.StringOrNil(description),
		Seed:        &sharedSecret,
	}

	db := dbconf.DatabaseConnection()

	err = ecdhSecret.create()
	if err != nil {
		return nil, fmt.Errorf("failed to create Diffie-Hellman shared secret in vault: %s; %s", k.VaultID, err.Error())
	}

	if !ecdhSecret.save(db) {
		return nil, fmt.Errorf("failed to save Diffie-Hellman shared secret in vault: %s; %s", k.VaultID, *ecdhSecret.Errors[0].Message)
	}

	common.Log.Debugf("created Diffie-Hellman shared secret %s in vault: %s", ecdhSecret.ID, k.VaultID)
	return ecdhSecret, nil
}

// createEd25519Keypair creates an Ed25519 keypair
func (k *Key) createEd25519Keypair() error {
	publicKey, privateKey, err := crypto.CreateEd25519KeyPair()
	if err != nil {
		return crypto.ErrCannotGenerateKey
	}

	publicKeyBytes := []byte(publicKey)

	seed := privateKey.Seed()
	k.Seed = &seed
	k.PublicKey = &publicKeyBytes
	k.Type = common.StringOrNil(KeyTypeAsymmetric)
	k.Spec = common.StringOrNil(KeySpecECCEd25519)

	common.Log.Debugf("created Ed25519 key with %d-byte seed for vault: %s; public key: %s", len(seed), k.VaultID, hex.EncodeToString(*k.PublicKey))
	return nil
}

// createSecp256k1Keypair creates a keypair on the secp256k1 curve
func (k *Key) createSecp256k1Keypair() error {
	secp256k1KeyPair, err := crypto.CreateSecp256k1KeyPair()
	if err != nil {
		return crypto.ErrCannotGenerateKey
	}

	k.PrivateKey = &secp256k1KeyPair.PrivateKey
	k.PublicKey = &secp256k1KeyPair.PublicKey
	k.Type = common.StringOrNil(KeyTypeAsymmetric)
	k.Spec = common.StringOrNil(KeySpecECCSecp256k1)

	if k.Description == nil {
		desc := fmt.Sprintf("secp256k1 keypair; address: %s", *secp256k1KeyPair.Address)
		k.Description = common.StringOrNil(desc)
	}

	common.Log.Debugf("created secp256k1 key for vault: %s; public key: 0x%s", k.VaultID, hex.EncodeToString(*k.PublicKey))
	return nil
}

func (k *Key) createHDWallet() error {
	hdwllt, err := crypto.CreateHDWalletWithEntropy(crypto.DefaultHDWalletSeedEntropy)
	if err != nil {
		return fmt.Errorf("unable to create HD wallet; %s", err.Error())
	}

	k.Seed = &hdwllt.Seed
	k.Type = common.StringOrNil(KeyTypeAsymmetric)
	k.IterativeDerivationPath = common.StringOrNil(crypto.DefaultHDDerivationPath().String())
	k.PublicKey = &hdwllt.PublicKey
	k.PublicKeyHex = common.StringOrNil(string(hdwllt.PublicKey))
	k.Spec = common.StringOrNil(KeySpecECCBIP39)

	if k.Description == nil {
		desc := fmt.Sprint("BIP39 HD Wallet")
		k.Description = common.StringOrNil(desc)
	}

	common.Log.Debugf("created HD wallet for vault: %s;", k.VaultID)
	return nil
}

func (k *Key) createHDWalletFromSeedPhrase(mnemonic []byte) error {
	hdwllt, err := crypto.CreateHDWalletFromSeedPhrase(string(mnemonic))
	if err != nil {
		return fmt.Errorf("unable to create HD wallet; %s", err.Error())
	}

	k.Seed = &hdwllt.Seed
	k.Type = common.StringOrNil(KeyTypeAsymmetric)
	k.IterativeDerivationPath = common.StringOrNil(crypto.DefaultHDDerivationPath().String())
	k.PublicKey = &hdwllt.PublicKey
	k.PublicKeyHex = common.StringOrNil(string(hdwllt.PublicKey))
	k.Spec = common.StringOrNil(KeySpecECCBIP39)

	if k.Description == nil {
		desc := fmt.Sprint("BIP39 HD Wallet")
		k.Description = common.StringOrNil(desc)
	}

	common.Log.Debugf("created HD wallet for vault: %s;", k.VaultID)
	return nil
}

// createRSAKeypair creates a keypair using RSA(-bitsize bits)
func (k *Key) createRSAKeypair(bitsize int) error {
	rsaKeyPair, err := crypto.CreateRSAKeyPair(bitsize)
	if err != nil {
		return crypto.ErrCannotGenerateKey
	}

	k.PrivateKey = &rsaKeyPair.PrivateKey
	k.PublicKey = &rsaKeyPair.PublicKey
	k.Type = common.StringOrNil(KeyTypeAsymmetric)

	switch bitsize {
	case 2048:
		k.Spec = common.StringOrNil(KeySpecRSA2048)
	case 3072:
		k.Spec = common.StringOrNil(KeySpecRSA3072)
	case 4096:
		k.Spec = common.StringOrNil(KeySpecRSA4096)
	}

	k.Enrich()

	common.Log.Debugf("created rsa-%d key for vault: %s; public key:\n%s", bitsize, k.VaultID, *k.PublicKeyHex)
	return nil
}

// createBLSKeypair creates a keypair using RSA(-bitsize bits)
func (k *Key) createBLSKeypair() error {
	blsKeyPair, err := crypto.CreateBLS12381KeyPair()
	if err != nil {
		return crypto.ErrCannotGenerateKey
	}

	k.PrivateKey = blsKeyPair.PrivateKey
	k.PublicKey = blsKeyPair.PublicKey
	k.Type = common.StringOrNil(KeyTypeAsymmetric)

	common.Log.Debugf("created BLS12381 key for vault: %s; public key: 0x%s", k.VaultID, *k.PublicKey)
	return nil
}

func (k *Key) resolveVault(db *gorm.DB) error {
	if k.VaultID == nil {
		return fmt.Errorf("unable to resolve vault without id for key: %s", k.ID)
	}

	if k.vault != nil {
		common.Log.Tracef("resolved cached pointer to vault %s within local key %s", k.vault.ID, k.ID)
		return nil
	}

	vlt := &Vault{}
	db.Where("id = ?", k.VaultID).Find(&vlt)
	if vlt == nil || vlt.ID == uuid.Nil {
		return fmt.Errorf("failed to resolve master key; no vault found for key: %s; vault id: %s", k.ID, k.VaultID)
	}
	k.vault = vlt

	return nil
}

func (k *Key) resolveMasterKey(db *gorm.DB) (*Key, error) {
	err := k.resolveVault(db)
	if err != nil {
		return nil, fmt.Errorf("failed to resolve vault for master key resolution without vault id for key: %s", k.ID)
	}

	if k.vault == nil || k.vault.ID == uuid.Nil {
		return nil, fmt.Errorf("failed to resolve master key without vault id for key: %s", k.ID)
	}

	if k.vault.MasterKeyID != nil && k.vault.MasterKeyID.String() == k.ID.String() {
		return nil, fmt.Errorf("unable to resolve master key: %s; current key is master; vault id: %s", k.ID, k.VaultID)
	}

	masterKey, err := k.vault.resolveMasterKey(db)
	if err != nil {
		return nil, fmt.Errorf("failed to resolve master key for key: %s; %s", k.ID, err.Error())
	}

	return masterKey, err
}

func (k *Key) setEncrypted(encrypted bool) {
	k.encrypted = &encrypted
}

func (k *Key) decryptFields() error {
	k.mutex.Lock()
	defer k.mutex.Unlock()

	if unsealerKey == nil {
		return fmt.Errorf("vault is sealed")
	}

	if k.encrypted == nil {
		k.setEncrypted(k.ID != uuid.Nil)
	}

	if !*k.encrypted {
		return fmt.Errorf("fields already decrypted for key: %s", k.ID)
	}

	masterKey, err := k.resolveMasterKey(dbconf.DatabaseConnection())
	if err != nil {
		common.Log.Tracef("decrypting master key fields for vault: %s", k.VaultID)

		if k.Seed != nil {
			// unseal the data with the unsealer key
			seed, err := unseal(*k.Seed)
			if err != nil {
				return err
			}
			k.Seed = &seed
		}

		if k.PrivateKey != nil {
			// unseal the data with the unsealer key
			privateKey, err := unseal(*k.PrivateKey)
			if err != nil {
				return err
			}
			k.PrivateKey = &privateKey
		}
	} else {
		common.Log.Tracef("decrypting key fields with master key %s for vault: %s", masterKey.ID, k.VaultID)

		masterKey.decryptFields()
		defer masterKey.encryptFields()

		if k.Seed != nil {
			seed, err := masterKey.Decrypt(*k.Seed)
			if err != nil {
				return err
			}
			k.Seed = &seed
		}

		if k.PrivateKey != nil {
			privateKey, err := masterKey.Decrypt(*k.PrivateKey)
			if err != nil {
				return err
			}
			k.PrivateKey = &privateKey
		}
	}

	k.setEncrypted(false)
	return nil
}

func (k *Key) encryptFields() error {
	k.mutex.Lock()
	defer k.mutex.Unlock()

	if unsealerKey == nil {
		return fmt.Errorf("vault is sealed")
	}

	if k.encrypted == nil {
		k.setEncrypted(k.ID != uuid.Nil)
	}

	if *k.encrypted {
		return fmt.Errorf("fields already encrypted for key: %s", k.ID)
	}

	masterKey, err := k.resolveMasterKey(dbconf.DatabaseConnection())
	if err != nil {
		common.Log.Tracef("encrypting master key fields for vault: %s", k.VaultID)

		if k.Seed != nil {
			// seal the data with the unsealer key
			seed, err := seal(*k.Seed)
			if err != nil {
				return err
			}
			k.Seed = &seed
		}

		if k.PrivateKey != nil {
			// seal the data with the unsealer key
			privateKey, err := seal(*k.PrivateKey)
			if err != nil {
				return err
			}
			k.PrivateKey = &privateKey
		}
	} else {
		common.Log.Tracef("encrypting key fields with master key %s for vault: %s", masterKey.ID, k.VaultID)

		masterKey.decryptFields()
		defer masterKey.encryptFields()

		if k.Seed != nil {
			seed, err := masterKey.Encrypt(*k.Seed, nil)
			if err != nil {
				return err
			}
			k.Seed = &seed
		}

		if k.PrivateKey != nil {
			privateKey, err := masterKey.Encrypt(*k.PrivateKey, nil)
			if err != nil {
				return err
			}
			k.PrivateKey = &privateKey
		}
	}

	k.setEncrypted(true)
	return nil
}

// Enrich the key; typically a no-op; useful for public keys which
// have a compressed representation (i.e., crypto address)
func (k *Key) Enrich() {
	enrichRSA := func() {
		var rsaPublicKey rsa.PublicKey
		json.Unmarshal(*k.PublicKey, &rsaPublicKey)
		publicKeyBytes, _ := x509.MarshalPKIXPublicKey(&rsaPublicKey)
		k.PublicKeyHex = common.StringOrNil(string(pem.EncodeToMemory(&pem.Block{
			Type:  "PUBLIC KEY",
			Bytes: publicKeyBytes,
		})))
	}

	if k.PublicKey != nil {
		switch *k.Spec {
		case KeySpecECCBIP39:
			k.PublicKeyHex = common.StringOrNil(string(*k.PublicKey))
		case KeySpecECCSecp256k1:
			pubkey := k.PublicKey
			x, y := elliptic.Unmarshal(secp256k1.S256(), *pubkey)
			if x != nil {
				publicKey := &ecdsa.PublicKey{
					Curve: secp256k1.S256(),
					X:     x,
					Y:     y,
				}
				addr := ethcrypto.PubkeyToAddress(*publicKey)
				k.Address = common.StringOrNil(addr.Hex())
				k.PublicKeyHex = common.StringOrNil(fmt.Sprintf("0x%s", hex.EncodeToString(*k.PublicKey)))
			}
		case KeySpecRSA2048:
			enrichRSA()
		case KeySpecRSA3072:
			enrichRSA()
		case KeySpecRSA4096:
			enrichRSA()
		default:
			k.PublicKeyHex = common.StringOrNil(fmt.Sprintf("0x%s", hex.EncodeToString(*k.PublicKey)))
		}
	}
}

// Generate key material and persist the key to the vault
func (k *Key) createPersisted(db *gorm.DB) bool {
	err := k.create()
	if err != nil {
		k.Errors = append(k.Errors, &provide.Error{
			Message: common.StringOrNil(err.Error()),
		})
		return false
	}

	success := k.save(db)
	if success {
		k.Enrich()
	}
	return success
}

// Generate the key/keypair based on Spec type
func (k *Key) create() error {
	if !k.Validate() {
		return fmt.Errorf("failed to validate key; %s", *k.Errors[0].Message)
	}

	hasKeyMaterial := k.Seed != nil || k.PrivateKey != nil || k.Mnemonic != nil

	if *k.Spec == KeySpecECCBIP39 && hasKeyMaterial {

		// first check that we only have the mnemonic phrase, not a seed or private key
		if k.Mnemonic == nil {
			return fmt.Errorf("mnemonic required to create BIP39 key from existing seed phrase")
		}

		// attempt to create a hd wallet from the provided mnemonic
		err := k.createHDWalletFromSeedPhrase([]byte(*k.Mnemonic))
		if err != nil {
			return fmt.Errorf("failed to create hd wallet; %s", err.Error())
		}
	}

	// if we have a provided seed/private key and it's not a BIP39 key,
	// then append an error
	if k.ID != uuid.Nil && hasKeyMaterial && *k.Spec != KeySpecECCBIP39 {
		k.Errors = append(k.Errors, &provide.Error{
			Message: common.StringOrNil(fmt.Sprintf("attempted to regenerate key material for key: %s", k.ID)),
		})
		return nil
	}

	if !hasKeyMaterial {
		switch *k.Spec {
		case KeySpecAES256GCM:
			err := k.createAES256GCM()
			if err != nil {
				return fmt.Errorf("failed to create AES-256-GCM key; %s", err.Error())
			}
		case KeySpecChaCha20:
			err := k.createChaCha20()
			if err != nil {
				return fmt.Errorf("failed to create ChaCha20 key; %s", err.Error())
			}
		case KeySpecECCBabyJubJub:
			err := k.createBabyJubJubKeypair()
			if err != nil {
				return fmt.Errorf("failed to create babyjubjub keypair; %s", err.Error())
			}
		case KeySpecECCC25519:
			err := k.createC25519Keypair()
			if err != nil {
				return fmt.Errorf("failed to create C25519 keypair; %s", err.Error())
			}
		case KeySpecECCEd25519:
			err := k.createEd25519Keypair()
			if err != nil {
				return fmt.Errorf("failed to create Ed22519 keypair; %s", err.Error())
			}
		case KeySpecECCBIP39:
			err := k.createHDWallet()
			if err != nil {
				return fmt.Errorf("failed to create hd wallet; %s", err.Error())
			}
		case KeySpecECCSecp256k1:
			err := k.createSecp256k1Keypair()
			if err != nil {
				return fmt.Errorf("failed to create secp256k1 keypair; %s", err.Error())
			}
		case KeySpecRSA4096:
			err := k.createRSAKeypair(KeyBits4096)
			if err != nil {
				return fmt.Errorf("failed to create rsa keypair; %s", err.Error())
			}
		case KeySpecRSA3072:
			err := k.createRSAKeypair(KeyBits3072)
			if err != nil {
				return fmt.Errorf("failed to create rsa keypair; %s", err.Error())
			}
		case KeySpecRSA2048:
			err := k.createRSAKeypair(KeyBits2048)
			if err != nil {
				return fmt.Errorf("failed to create rsa keypair; %s", err.Error())
			}
		case KeySpecBLS12381:
			err := k.createBLSKeypair()
			if err != nil {
				return fmt.Errorf("failed to create bls keypair; %s", err.Error())
			}
		}
	}

	isEphemeral := k.Ephemeral != nil && *k.Ephemeral

	if isEphemeral {
		if k.Seed != nil {
			ephemeralSeed := string(*k.Seed)

			// hex encode the seed if it's not a BIP39 seed
			if *k.Spec != KeySpecECCBIP39 {
				SeedHex := hex.EncodeToString(*k.Seed)
				ephemeralSeed = fmt.Sprintf("0x%s", SeedHex)
			}

			k.EphemeralSeed = &ephemeralSeed
		}

		if k.PrivateKey != nil {
			privateKeyHex := hex.EncodeToString(*k.PrivateKey)
			ephemeralPrivateKey := fmt.Sprintf("0x%s", privateKeyHex)
			k.EphemeralPrivateKey = &ephemeralPrivateKey
		}
	}

	if k.encrypted == nil || !*k.encrypted && !isEphemeral {
		err := k.encryptFields()
		if err != nil {
			return fmt.Errorf("failed to encrypt key material; %s", err.Error())
		}
	}
	return nil
}

// Delete a key
func (k *Key) Delete(db *gorm.DB) bool {
	if k.ID == uuid.Nil {
		common.Log.Warning("attempted to delete key instance which only exists in-memory")
		return false
	}

	result := db.Delete(&k)
	errors := result.GetErrors()
	if len(errors) > 0 {
		for _, err := range errors {
			k.Errors = append(k.Errors, &provide.Error{
				Message: common.StringOrNil(err.Error()),
			})
		}
	}
	success := len(k.Errors) == 0
	return success
}

// update the hd wallet iterative derivation path; only supports a single coin
// type at this time, i.e., the coin type used when the master key is initialized
func (k *Key) updateIterativeDerivationPath(db *gorm.DB) error {
	if k.Ephemeral != nil && *k.Ephemeral {
		common.Log.Debugf("short-circuiting attempt to persist ephemeral key: %s", k.ID)
		return fmt.Errorf("cannot update iteration for ephemeral key")
	}

	key := fmt.Sprintf("vault.%s.key.%s.derivation", k.VaultID.String(), k.ID.String())
	return redisutil.WithRedlock(key, func() error {
		db.Model(&k).Find(k) // reload the record

		derivationPath, err := hdwallet.ParseDerivationPath(*k.IterativeDerivationPath)
		if err != nil {
			return fmt.Errorf("failed to update iterative hd derivation path on key: %s; failed path: %s", k.ID, *k.IterativeDerivationPath)
		}

		account := derivationPath[2] - 0x80000000
		index := derivationPath[len(derivationPath)-1]

		// if we have reached the uint32 maximum, we cannot generate any more keys
		if index == maxHDIteration {
			common.Log.Debugf("maximum index %d reached - incrementing account", index)
			account = account + 1
			index = 0
		} else {
			index = index + 1
		}

		k.IterativeDerivationPath = common.StringOrNil(fmt.Sprintf("m/%d'/%d'/%d'/%d/%d",
			derivationPath[0]-0x80000000,
			derivationPath[1]-0x80000000,
			account,
			derivationPath[3],
			index,
		))

		result := db.Save(&k)
		errors := result.GetErrors()
		if len(errors) > 0 {
			for _, err := range errors {
				k.Errors = append(k.Errors, &provide.Error{
					Message: common.StringOrNil(err.Error()),
				})
			}
		}

		rowsAffected := result.RowsAffected
		if rowsAffected == 0 {
			return fmt.Errorf("invalid key and/or path - no iterative derivation path update possible")
		}

		return nil
	})
}

// Create and persist a key
func (k *Key) save(db *gorm.DB) bool {
	if k.Ephemeral != nil && *k.Ephemeral {
		common.Log.Debugf("short-circuiting attempt to persist ephemeral key: %s", k.ID)
		return true
	}

	if db.NewRecord(k) {
		result := db.Create(&k)
		rowsAffected := result.RowsAffected
		errors := result.GetErrors()
		if len(errors) > 0 {
			for _, err := range errors {
				k.Errors = append(k.Errors, &provide.Error{
					Message: common.StringOrNil(err.Error()),
				})
			}
		}
		if !db.NewRecord(k) {
			success := rowsAffected > 0
			if success {
				common.Log.Debugf("created key %s (%s) in vault %s", *k.Name, k.ID.String(), k.VaultID.String())
				k.Enrich()
				return success
			}
		}
	}

	return false
}

// Decrypt a ciphertext using the key according to its spec
func (k *Key) Decrypt(ciphertext []byte) ([]byte, error) {
	if k.Type != nil && *k.Type == KeyTypeSymmetric {
		return k.decryptSymmetric(ciphertext[NonceSizeSymmetric:], ciphertext[0:NonceSizeSymmetric])
	}

	if k.Type != nil && *k.Type == KeyTypeAsymmetric {
		return k.decryptAsymmetric(ciphertext)
	}

	return nil, fmt.Errorf("failed to decrypt %d-byte ciphertext using key: %s; nil or invalid key type", len(ciphertext), k.ID)
}

// decryptAsymmetric attempts asymmetric decryption using the key;
// returns the plaintext and any error
func (k *Key) decryptAsymmetric(ciphertext []byte) ([]byte, error) {
	// k.mutex.Lock()
	// defer k.mutex.Unlock()

	if k.PrivateKey == nil {
		return nil, fmt.Errorf("failed to decrypt using key: %s; nil private key", k.ID)
	}

	k.decryptFields()
	defer k.encryptFields()

	var plaintext []byte
	var err error

	switch *k.Spec {
	case KeySpecRSA4096:
		rsa4096 := crypto.RSAKeyPair{}
		rsa4096.PrivateKey = *k.PrivateKey
		plaintext, err = rsa4096.Decrypt(ciphertext)
		if err != nil {
			return nil, crypto.ErrCannotDecrypt
		}

	case KeySpecRSA3072:
		rsa3072 := crypto.RSAKeyPair{}
		rsa3072.PrivateKey = *k.PrivateKey
		plaintext, err = rsa3072.Decrypt(ciphertext)
		if err != nil {
			return nil, crypto.ErrCannotDecrypt
		}

	case KeySpecRSA2048:
		rsa2048 := crypto.RSAKeyPair{}
		rsa2048.PrivateKey = *k.PrivateKey
		plaintext, err = rsa2048.Decrypt(ciphertext)
		if err != nil {
			return nil, crypto.ErrCannotDecrypt
		}
	}
	return plaintext, nil
}

// decryptSymmetric attempts symmetric decryption,
// returns the plaintext and any error
func (k *Key) decryptSymmetric(ciphertext, nonce []byte) ([]byte, error) {
	// k.mutex.Lock()
	// defer k.mutex.Unlock()
	//TODO validate mutex

	if *k.Spec == KeySpecAES256GCM && k.PrivateKey == nil {
		return nil, fmt.Errorf("failed to decrypt using key: %s; nil private key", k.ID)
	}

	if *k.Spec == KeySpecChaCha20 && k.Seed == nil {
		return nil, fmt.Errorf("failed to decrypt using key: %s; nil seed", k.ID)
	}

	k.decryptFields()
	defer k.encryptFields()

	var plaintext []byte

	switch *k.Spec {
	case KeySpecAES256GCM:
		aes256 := crypto.AES256GCM{}
		aes256.PrivateKey = *k.PrivateKey

		var err error
		plaintext, err = aes256.Decrypt(ciphertext, nonce)
		if err != nil {
			return nil, fmt.Errorf("failed to decrypt %d-byte ciphertext using key %s. Error: %s", len(plaintext), k.ID, err.Error())
		}

	case KeySpecChaCha20:
		chacha := crypto.ChaCha{}
		chacha.Seed = *k.Seed

		var err error
		plaintext, err = chacha.Decrypt(ciphertext, nonce)
		if err != nil {
			return nil, fmt.Errorf("failed to decrypt %d-byte ciphertext using key %s. Error: %s", len(plaintext), k.ID, err.Error())
		}
	}

	return plaintext, nil
}

// deriveSecp256k1KeyFromHDWallet derives a secp256k1 keypair from the underlying
// master key, assuming the key implements the BIP39 spec, using the given derivation path
func (k *Key) deriveSecp256k1KeyFromHDWallet(path accounts.DerivationPath) (*crypto.Secp256k1, error) {
	if k.Spec == nil || *k.Spec != KeySpecECCBIP39 {
		return nil, fmt.Errorf("failed to derive HD wallet from key: %s; nil or invalid key spec", k.ID)
	}

	if k.Seed == nil {
		return nil, fmt.Errorf("failed to derive HD wallet from key: %s; nil seed", k.ID)
	}

	k.decryptFields()
	defer k.encryptFields()

	switch path[1] - 0x80000000 {
	case crypto.HDWalletCoinCodeEthereum:
		hdwllt := &crypto.HDWallet{
			Seed: *k.Seed,
		}

		derivedKey, err := hdwllt.DeriveKey(path)
		if err != nil {
			return nil, fmt.Errorf("could not derive HD wallet key (derivation path: %s) using HD wallet master key %s", path.String(), k.ID)
		}

		return derivedKey, nil

	case crypto.HDWalletCoinCodeBitcoin:
		return nil, fmt.Errorf("bitcoin hd key derivation is not yet supported")

	default:
		return nil, fmt.Errorf("unsupported coin type in HD derivation path: %s", path.String())
	}
}

// DeriveSymmetric derives a symmetric key from the secret stored in k.Seed
// using the given nonce and key generation context identifier; note that the nonce
// must not be reused or the secret will be exposed...
func (k *Key) DeriveSymmetric(nonce, context []byte, name, description string) (*Key, error) {
	if k.Spec == nil || (*k.Spec != KeySpecChaCha20) {
		return nil, fmt.Errorf("failed to derive symmetric key from key: %s; nil or invalid key spec", k.ID)
	}

	if k.Seed == nil {
		return nil, fmt.Errorf("failed to derive symmetric key from key: %s; nil seed", k.ID)
	}

	k.decryptFields()
	defer k.encryptFields()

	switch *k.Spec {
	case KeySpecChaCha20:
		key := []byte(*k.Seed)
		derivedKey, err := chacha20.HChaCha20(key, nonce)
		if err != nil {
			return nil, fmt.Errorf("failed to derive symmetric key from key: %s; %s", k.ID, err.Error())
		}

		chacha20Key := &Key{
			VaultID:     k.VaultID,
			Type:        common.StringOrNil(KeyTypeSymmetric),
			Usage:       common.StringOrNil(KeyUsageEncryptDecrypt),
			Spec:        common.StringOrNil(KeySpecChaCha20),
			Name:        common.StringOrNil(name),
			Description: common.StringOrNil(description),
			Seed:        &derivedKey,
		}

		db := dbconf.DatabaseConnection()

		err = chacha20Key.create()
		if err != nil {
			return nil, fmt.Errorf("failed to create derived symmetric key from key: %s; %s", k.ID, err.Error())
		}

		if !chacha20Key.save(db) {
			return nil, fmt.Errorf("failed to save derived symmetric key from key: %s; %s", k.ID, *chacha20Key.Errors[0].Message)
		}
		return chacha20Key, nil
	}

	return nil, fmt.Errorf("failed to derive symmetric key from key: %s; %s key spec not implemented", k.ID, *k.Spec)
}

// Encrypt the given plaintext with the key, according to its spec
// nonce is optional and a random nonce will be generated if nil
// never use more than 2^32 random nonces with a given key because of the risk of a repeat.
func (k *Key) Encrypt(plaintext []byte, nonce []byte) ([]byte, error) {
	if k.Type != nil && *k.Type == KeyTypeSymmetric {
		return k.encryptSymmetric(plaintext, nonce)
	}

	if k.Type != nil && *k.Type == KeyTypeAsymmetric {
		return k.encryptAsymmetric(plaintext)
	}

	return nil, fmt.Errorf("failed to encrypt %d-byte plaintext using key: %s; nil or invalid key type", len(plaintext), k.ID)
}

// encryptAsymmetric attempts asymmetric encryption using the public key;
// returns the ciphertext any error
func (k *Key) encryptAsymmetric(plaintext []byte) ([]byte, error) {
	defer func() {
		if r := recover(); r != nil {
			common.Log.Warningf("recovered from panic during encryptAsymmetric(); %s", r)
		}
	}()

	k.decryptFields()
	defer k.encryptFields()

	var ciphertext []byte
	var err error

	switch *k.Spec {
	case KeySpecRSA4096:
		rsa4096key := crypto.RSAKeyPair{}
		if k.PublicKey != nil {
			rsa4096key.PublicKey = *k.PublicKey
		}
		ciphertext, err = rsa4096key.Encrypt(plaintext)
		if err != nil {
			return nil, fmt.Errorf("failed to encrypt. Error: %s", err.Error())
		}

	case KeySpecRSA3072:
		rsa3072key := crypto.RSAKeyPair{}
		if k.PublicKey != nil {
			rsa3072key.PublicKey = *k.PublicKey
		}
		ciphertext, err = rsa3072key.Encrypt(plaintext)
		if err != nil {
			return nil, fmt.Errorf("failed to encrypt. Error: %s", err.Error())
		}

	case KeySpecRSA2048:
		rsa2048key := crypto.RSAKeyPair{}
		if k.PublicKey != nil {
			rsa2048key.PublicKey = *k.PublicKey
		}
		ciphertext, err = rsa2048key.Encrypt(plaintext)
		if err != nil {
			return nil, fmt.Errorf("failed to encrypt. Error: %s", err.Error())
		}
	}
	return ciphertext, nil
}

// encryptSymmetric attempts symmetric AES-256-GCM encryption using the key;
// returns the ciphertext-- with 12-byte nonce prepended-- and any error
// nonce is optional and if nil is passed in, a random nonce is created
func (k *Key) encryptSymmetric(plaintext []byte, nonce []byte) ([]byte, error) {
	defer func() {
		if r := recover(); r != nil {
			common.Log.Warningf("recovered from panic during encryptSymmetric(); %s", r)
		}
	}()

	if *k.Spec == KeySpecChaCha20 && k.Seed == nil {
		return nil, fmt.Errorf("failed to encrypt using key: %s; nil seed", k.ID)
	}

	if *k.Spec == KeySpecAES256GCM && k.PrivateKey == nil {
		return nil, fmt.Errorf("failed to encrypt using key: %s; nil private key", k.ID)
	}

	k.decryptFields()
	defer k.encryptFields()

	var ciphertext []byte

	switch *k.Spec {
	case KeySpecAES256GCM:
		aes256 := crypto.AES256GCM{
			PrivateKey: *k.PrivateKey,
		}

		var err error
		ciphertext, err = aes256.Encrypt(plaintext, nonce)
		if err != nil {
			return nil, fmt.Errorf("failed to encrypt %d-byte plaintext using key %s. Error: %s", len(plaintext), k.ID, err.Error())
		}

	case KeySpecChaCha20:
		chacha := crypto.ChaCha{
			Seed: *k.Seed,
		}

		var err error
		ciphertext, err = chacha.Encrypt(plaintext, nonce)
		if err != nil {
			return nil, fmt.Errorf("failed to encrypt %d-byte plaintext using key %s. Error: %s", len(plaintext), k.ID, err.Error())
		}
	}

	return ciphertext, nil
}

// Sign the input with the private key
func (k *Key) Sign(payload []byte, opts *SigningOptions) ([]byte, error) {
	if k.Spec == nil || (*k.Spec != KeySpecECCBabyJubJub && *k.Spec != KeySpecECCEd25519 && *k.Spec != KeySpecECCSecp256k1 && *k.Spec != KeySpecRSA4096 && *k.Spec != KeySpecRSA3072 && *k.Spec != KeySpecRSA2048 && *k.Spec != KeySpecECCBIP39 && *k.Spec != KeySpecBLS12381) {
		return nil, fmt.Errorf("failed to sign %d-byte payload using key: %s; nil or invalid key spec", len(payload), k.ID)
	}

	k.decryptFields()
	defer k.encryptFields()

	var sig []byte
	var sigerr error

	switch *k.Spec {
	case KeySpecECCBabyJubJub:
		if k.PrivateKey == nil {
			return nil, fmt.Errorf("failed to sign %d-byte payload using key: %s; nil private key", len(payload), k.ID)
		}
		sig, sigerr = providecrypto.TECSign([]byte(*k.PrivateKey), payload)

	case KeySpecECCBIP39:
		if k.Seed == nil {
			return nil, fmt.Errorf("failed to sign %d-byte payload using HD wallet key: %s; nil seed phrase", len(payload), k.ID)
		}

		var path *accounts.DerivationPath
		var err error

		if opts != nil {
			path, err = opts.validateHDWalletOpts()
			if err != nil {
				return nil, err
			}
		} else if k.IterativeDerivationPath != nil {
			_path, _ := hdwallet.ParseDerivationPath(*k.IterativeDerivationPath)
			path = &_path
		} else {
			path = crypto.DefaultHDDerivationPath()
		}

		// derive the secp256k1 key using the keyindex
		secp256k1Derived, err := k.deriveSecp256k1KeyFromHDWallet(*path)
		if err != nil {
			return nil, fmt.Errorf("failed to sign %d-byte payload using key: %s; error generating derived key %s", len(payload), k.ID, err.Error())
		}

		k.Address = secp256k1Derived.Address
		k.DerivationPath = secp256k1Derived.DerivationPath

		k.mutex.Lock()
		defer k.mutex.Unlock()

		sig, sigerr = secp256k1Derived.Sign(payload)
		if sigerr == nil && opts == nil {
			// update the iterative derivation path if no wallet options were set
			err := k.updateIterativeDerivationPath(dbconf.DatabaseConnection())
			if err != nil {
				return nil, fmt.Errorf("error updating wallet iteration in database for key ID %s with error %s, key errors %+v", k.ID, err.Error(), k.Errors)
			}
		}

	case KeySpecECCEd25519:
		if k.Seed == nil {
			return nil, fmt.Errorf("failed to sign %d-byte payload using key: %s; nil Ed25519 seed", len(payload), k.ID)
		}
		ec25519Key := crypto.FromSeed(*k.Seed)
		if ec25519Key == nil {
			return nil, fmt.Errorf("failed to create public key from seed using key: %s", k.ID)
		}
		sig = crypto.Ed25519Sign(ec25519Key, payload)

	case KeySpecECCSecp256k1:
		if k.PrivateKey == nil {
			return nil, fmt.Errorf("failed to sign %d-byte payload using key: %s; nil private key", len(payload), k.ID)
		}
		secp256k1 := crypto.Secp256k1{}
		secp256k1.PrivateKey = *k.PrivateKey
		sig, sigerr = secp256k1.Sign(payload)

	case KeySpecRSA4096:
		if opts == nil || opts.Algorithm == nil {
			return nil, fmt.Errorf("failed to sign %d-byte payload using key: %s; nil signing options", len(payload), k.ID)
		}
		if k.PrivateKey == nil {
			return nil, fmt.Errorf("failed to sign %d-byte payload using key: %s; nil private key", len(payload), k.ID)
		}
		rsa4096 := crypto.RSAKeyPair{}
		rsa4096.PrivateKey = *k.PrivateKey
		sig, sigerr = rsa4096.Sign(payload, *opts.Algorithm)

	case KeySpecRSA3072:
		if opts == nil || opts.Algorithm == nil {
			return nil, fmt.Errorf("failed to sign %d-byte payload using key: %s; nil signing options", len(payload), k.ID)
		}
		if k.PrivateKey == nil {
			return nil, fmt.Errorf("failed to sign %d-byte payload using key: %s; nil private key", len(payload), k.ID)
		}
		rsa3072 := crypto.RSAKeyPair{}
		rsa3072.PrivateKey = *k.PrivateKey
		sig, sigerr = rsa3072.Sign(payload, *opts.Algorithm)

	case KeySpecRSA2048:
		if opts == nil || opts.Algorithm == nil {
			return nil, fmt.Errorf("failed to sign %d-byte payload using key: %s; nil signing options", len(payload), k.ID)
		}
		if k.PrivateKey == nil {
			return nil, fmt.Errorf("failed to sign %d-byte payload using key: %s; nil private key", len(payload), k.ID)
		}
		rsa2048 := crypto.RSAKeyPair{}
		rsa2048.PrivateKey = *k.PrivateKey
		sig, sigerr = rsa2048.Sign(payload, *opts.Algorithm)

	case KeySpecBLS12381:
		if k.PrivateKey == nil {
			return nil, fmt.Errorf("failed to sign %d-byte payload using key: %s; nil private key", len(payload), k.ID)
		}
		bls := crypto.BLS12381KeyPair{}
		bls.PrivateKey = k.PrivateKey
		sig, sigerr = bls.Sign(payload)

	default:
		sigerr = fmt.Errorf("failed to sign %d-byte payload using key: %s; %s key spec not yet implemented", len(payload), k.ID, *k.Spec)
	}

	if sigerr != nil {
		return nil, sigerr
	}

	return sig, nil
}

// Verify the given payload against a signature using the public key
func (k *Key) Verify(payload, sig []byte, opts *SigningOptions) error {
	if k.Spec == nil || (*k.Spec != KeySpecECCBabyJubJub && *k.Spec != KeySpecECCEd25519 && *k.Spec != KeySpecECCSecp256k1 && *k.Spec != KeySpecRSA4096 && *k.Spec != KeySpecRSA3072 && *k.Spec != KeySpecRSA2048 && *k.Spec != KeySpecECCBIP39 && *k.Spec != KeySpecBLS12381) {
		return fmt.Errorf("failed to verify signature of %d-byte payload using key: %s; nil or invalid key spec", len(payload), k.ID)
	}

	if *k.Type == KeyTypeAsymmetric && *k.Spec == KeySpecECCBIP39 && k.Seed == nil {
		return fmt.Errorf("failed to verify signature of %d-byte payload using derived key: %s; no seed phrase available", len(payload), k.ID)
	}

	if *k.Type == KeyTypeAsymmetric && k.PublicKey == nil {
		return fmt.Errorf("failed to verify signature of %d-byte payload using key: %s; nil public key", len(payload), k.ID)
	}

	k.decryptFields()
	defer k.encryptFields()

	switch *k.Spec {
	case KeySpecECCBabyJubJub:
		return providecrypto.TECVerify(*k.PublicKey, payload, sig)

	case KeySpecECCEd25519:
		return crypto.Ed25519Verify(*k.PublicKey, payload, sig)

	case KeySpecECCBIP39:
		var path *accounts.DerivationPath
		var err error

		if opts != nil {
			path, err = opts.validateHDWalletOpts()
			if err != nil {
				return err
			}
		} else if k.IterativeDerivationPath != nil {
			_path, _ := hdwallet.ParseDerivationPath(*k.IterativeDerivationPath)
			path = &_path
		} else {
			path = crypto.DefaultHDDerivationPath()
		}

		// derive the secp256k1 key for verification
		secp256k1Derived, err := k.deriveSecp256k1KeyFromHDWallet(*path)
		if err != nil {
			return fmt.Errorf("failed to verify signature of %d-byte payload using key: %s; failed to derive hd wallet key; %s", len(payload), k.ID, err.Error())
		}
		return secp256k1Derived.Verify(payload, sig)

	case KeySpecECCSecp256k1:
		if k.PublicKey == nil {
			return fmt.Errorf("failed to verify signature of %d-byte payload using key: %s; nil public key", len(payload), k.ID)
		}
		secp256k1 := crypto.Secp256k1{
			PublicKey: *k.PublicKey,
		}
		return secp256k1.Verify(payload, sig)

	case KeySpecRSA4096:
		if opts == nil || opts.Algorithm == nil {
			return fmt.Errorf("failed to verify signature of %d-byte payload using key: %s; no algorithm provided", len(payload), k.ID)
		}
		rsa4096 := crypto.RSAKeyPair{
			PublicKey: *k.PublicKey,
		}
		return rsa4096.Verify(payload, sig, *opts.Algorithm)

	case KeySpecRSA3072:
		if opts == nil || opts.Algorithm == nil {
			return fmt.Errorf("failed to verify signature of %d-byte payload using key: %s; no algorithm provided", len(payload), k.ID)
		}
		rsa3072 := crypto.RSAKeyPair{
			PublicKey: *k.PublicKey,
		}
		return rsa3072.Verify(payload, sig, *opts.Algorithm)

	case KeySpecRSA2048:
		if opts == nil || opts.Algorithm == nil {
			return fmt.Errorf("failed to verify signature of %d-byte payload using key: %s; no algorithm provided", len(payload), k.ID)
		}
		rsa2048 := crypto.RSAKeyPair{
			PublicKey: *k.PublicKey,
		}
		return rsa2048.Verify(payload, sig, *opts.Algorithm)

	case KeySpecBLS12381:
		bls := crypto.BLS12381KeyPair{
			PublicKey: k.PublicKey,
		}
		return bls.Verify(payload, sig)
	}

	return fmt.Errorf("failed to verify signature of %d-byte payload using key: %s; %s key spec not yet implemented", len(payload), k.ID, *k.Spec)
}

// Validate the key
func (k *Key) Validate() bool {
	k.Errors = make([]*provide.Error, 0)

	if k.VaultID == nil {
		k.Errors = append(k.Errors, &provide.Error{
			Message: common.StringOrNil("vault id required"),
		})
	}

	if k.Name == nil {
		k.Errors = append(k.Errors, &provide.Error{
			Message: common.StringOrNil("key name required"),
		})
	}

	if k.Spec == nil {
		k.Errors = append(k.Errors, &provide.Error{
			Message: common.StringOrNil("key spec required"),
		})
	}

	if k.Type == nil {
		k.Errors = append(k.Errors, &provide.Error{
			Message: common.StringOrNil("key type required"),
		})
	} else if *k.Type != KeyTypeAsymmetric && *k.Type != KeyTypeSymmetric {
		k.Errors = append(k.Errors, &provide.Error{
			Message: common.StringOrNil(fmt.Sprintf("key type must be (%s or %s)", KeyTypeAsymmetric, KeyTypeSymmetric)),
		})
	}

	return len(k.Errors) == 0
}

func (o *SigningOptions) validateHDWalletOpts() (*accounts.DerivationPath, error) {
	if o.HDWallet == nil {
		// short-circuit to return default hd wallet options
		return crypto.DefaultHDDerivationPath(), nil
	}

	var path *accounts.DerivationPath

	if o.HDWallet.Path != nil {
		// validate other options were not provided
		if o.HDWallet.Purpose != nil || o.HDWallet.Coin != nil || o.HDWallet.CoinAbbr != nil || o.HDWallet.Account != nil || o.HDWallet.Change != nil || o.HDWallet.Index != nil {
			return nil, fmt.Errorf("derivation path was provided with other explicit hd wallet options")
		}

		// resolve the hd derivation path
		derivationPath, err := o.HDWallet.ResolvePath()
		if err != nil {
			common.Log.Warningf("failed to resolve hd derivation path; %s", err.Error())
			return nil, err
		}

		path = derivationPath
	} else {
		var err error

		purpose := o.HDWallet.Purpose
		if purpose == nil {
			_purpose := uint32(crypto.DefaultHDWalletPurpose)
			purpose = &_purpose
		}

		// resolve the coin from the hd derivation path
		coin, err := o.HDWallet.ResolveCoin()
		if err != nil {
			_coin := uint32(crypto.DefaultHDWalletCoin)
			coin = &_coin
		}

		account := o.HDWallet.Account
		if account == nil {
			_account := uint32(0)
			account = &_account
		}

		change := o.HDWallet.Change
		if change == nil {
			_change := uint32(0)
			change = &_change
		}

		index := o.HDWallet.Index
		if index == nil {
			_index := uint32(0)
			index = &_index
		}

		var pathstr string
		if change != nil {
			pathstr = fmt.Sprintf("m/%d'/%d'/%d'/%d/%d", *purpose, *coin, *account, *change, *index)
		} else if index != nil {
			pathstr = fmt.Sprintf("m/%d'/%d'/%d'/%d", *purpose, *coin, *account, *index)
		} else {
			pathstr = fmt.Sprintf("m/%d'/%d'/%d'", *purpose, *coin, *account)
		}

		derivationPath, err := hdwallet.ParseDerivationPath(pathstr)
		if err != nil {
			common.Log.Warningf("failed to parse hd derivation path; %s", err.Error())
			return nil, err
		}

		path = &derivationPath
	}

	return path, nil
}

// ValidateKeySpec performs a case-insensitive key spec validation
// and returns the correctly case keyspec
func ValidateKeySpec(keySpec *string) (*string, error) {
	switch strings.ToUpper(*keySpec) {
	case strings.ToUpper(KeySpecAES256GCM):
		return common.StringOrNil(KeySpecAES256GCM), nil

	case strings.ToUpper(KeySpecChaCha20):
		return common.StringOrNil(KeySpecChaCha20), nil

	case strings.ToUpper(KeySpecECCBIP39):
		return common.StringOrNil(KeySpecECCBIP39), nil

	case strings.ToUpper(KeySpecECCBabyJubJub):
		return common.StringOrNil(KeySpecECCBabyJubJub), nil

	case strings.ToUpper(KeySpecECCC25519):
		return common.StringOrNil(KeySpecECCC25519), nil

	case strings.ToUpper(KeySpecECCEd25519):
		return common.StringOrNil(KeySpecECCEd25519), nil

	case strings.ToUpper(KeySpecECCSecp256k1):
		return common.StringOrNil(KeySpecECCSecp256k1), nil

	case strings.ToUpper(KeySpecRSA2048):
		return common.StringOrNil(KeySpecRSA2048), nil

	case strings.ToUpper(KeySpecRSA3072):
		return common.StringOrNil(KeySpecRSA3072), nil

	case strings.ToUpper(KeySpecRSA4096):
		return common.StringOrNil(KeySpecRSA4096), nil

	default:
		return nil, fmt.Errorf("invalid key spec: %s", *keySpec)
	}
}<|MERGE_RESOLUTION|>--- conflicted
+++ resolved
@@ -165,7 +165,6 @@
 	DerivationPath *string         `json:"hd_derivation_path,omitempty"`
 }
 
-<<<<<<< HEAD
 // BLSAggregateRequestResponse aggregates n BLS signatures into one signature
 type BLSAggregateRequestResponse struct {
 	Signatures         []*string `json:"signatures,omitempty"`
@@ -180,7 +179,8 @@
 	PublicKeys []*string `json:"public_keys,omitempty"`
 	Signature  *string   `json:"signature,omitempty"`
 	Verified   *bool     `json:"verified,omitempty"`
-=======
+}
+
 // DetachedVerifyRequestResponse represents the API request/response parameters
 // needed to verify a provided signature created outside of vault
 type DetachedVerifyRequestResponse struct {
@@ -190,7 +190,6 @@
 	Options   *SigningOptions `json:"options,omitempty"`
 	Verified  *bool           `json:"verified,omitempty"`
 	PublicKey *string         `json:"public_key,omitempty"`
->>>>>>> e6c7b89a
 }
 
 // createAES256GCM creates a key using a random seed
@@ -1566,6 +1565,9 @@
 	case strings.ToUpper(KeySpecRSA4096):
 		return common.StringOrNil(KeySpecRSA4096), nil
 
+	case strings.ToUpper(KeySpecBLS12381):
+		return common.StringOrNil(KeySpecBLS12381), nil
+
 	default:
 		return nil, fmt.Errorf("invalid key spec: %s", *keySpec)
 	}
