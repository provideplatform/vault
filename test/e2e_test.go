// +build integration vault

package test

import (
	"encoding/hex"
	"encoding/json"
	"errors"
	"fmt"
	"log"
	"testing"

	uuid "github.com/kthomas/go.uuid"
	"github.com/provideapp/vault/common"
	cryptovault "github.com/provideapp/vault/vault"
	ident "github.com/provideservices/provide-go/api/ident"
	provide "github.com/provideservices/provide-go/api/vault"
)

func keyFactoryEphemeral(token, vaultID, keyType, keyUsage, keySpec, keyName, keyDescription string) (*provide.Key, error) {
	resp, err := provide.CreateKey(token, vaultID, map[string]interface{}{
		"type":        keyType,
		"usage":       keyUsage,
		"spec":        keySpec,
		"name":        keyName,
		"description": keyDescription,
		"ephemeral":   true,
	})

	if err != nil {
		return nil, fmt.Errorf("failed to create key error: %s", err.Error())
	}

	key := &provide.Key{}
	respRaw, err := json.Marshal(resp)
	if err != nil {
		return nil, fmt.Errorf("failed to marshall key data: %s", err.Error())
	}
	json.Unmarshal(respRaw, &key)
	return key, nil
}

func keyFactory(token, vaultID, keyType, keyUsage, keySpec, keyName, keyDescription string) (*provide.Key, error) {
	resp, err := provide.CreateKey(token, vaultID, map[string]interface{}{
		"type":        keyType,
		"usage":       keyUsage,
		"spec":        keySpec,
		"name":        keyName,
		"description": keyDescription,
	})

	if err != nil {
		return nil, fmt.Errorf("failed to create key error: %s", err.Error())
	}

	key := &provide.Key{}
	respRaw, err := json.Marshal(resp)
	if err != nil {
		return nil, fmt.Errorf("failed to marshall key data: %s", err.Error())
	}
	json.Unmarshal(respRaw, &key)
	return key, nil
}

func keyFactoryWithSeed(token, vaultID, keyType, keyUsage, keySpec, keyName, keyDescription, seedPhrase string) (*provide.Key, error) {

	resp, err := provide.CreateKey(token, vaultID, map[string]interface{}{
		"type":        keyType,
		"usage":       keyUsage,
		"spec":        keySpec,
		"name":        keyName,
		"description": keyDescription,
		"mnemonic":    seedPhrase,
	})

	if err != nil {
		return nil, fmt.Errorf("failed to create key error: %s", err.Error())
	}

	key := &provide.Key{}
	respRaw, err := json.Marshal(resp)
	if err != nil {
		return nil, fmt.Errorf("failed to marshall key data: %s", err.Error())
	}
	json.Unmarshal(respRaw, &key)
	return key, nil
}

func vaultFactory(token, name, desc string) (*provide.Vault, error) {
	resp, err := provide.CreateVault(token, map[string]interface{}{
		"name":        name,
		"description": desc,
	})
	if err != nil {
		return nil, err
	}
	vlt := &provide.Vault{}
	respRaw, err := json.Marshal(resp)
	if err != nil {
		return nil, err
	}
	json.Unmarshal(respRaw, &vlt)
	return vlt, nil
}

func userFactory(email, password string) (*uuid.UUID, error) {
	resp, err := ident.CreateUser("", map[string]interface{}{
		"first_name": "A",
		"last_name":  "User",
		"email":      email,
		"password":   password,
	})
	if err != nil {
		return nil, errors.New("failed to create user")
	}
	usrID := &resp.ID
	return usrID, nil
}

func userTokenFactory() (*string, error) {
	newUUID, err := uuid.NewV4()
	if err != nil {
		return nil, errors.New(fmt.Sprintf("error generating uuid %s", err.Error()))
	}
	email := fmt.Sprintf("%s@provide-integration-tests.com", newUUID.String())
	password := fmt.Sprintf("%s", newUUID.String())

	userID, err := userFactory(email, password)
	if err != nil || userID == nil {
		return nil, err
	}

	resp, err := ident.Authenticate(email, password)
	if err != nil {
		return nil, errors.New("failed to authenticate user")
	}
	return resp.Token.Token, nil
}

func init() {
	token, err := userTokenFactory()
	if err != nil {
		log.Printf("failed to create token; %s", err.Error())
		return
	}

	//test getting a new unsealer key
	newkeyresp, err := provide.GenerateSeal(*token, map[string]interface{}{})
	if err != nil {
		log.Printf("error generating new unsealer key %s", err.Error())
	}
	log.Printf("newkeyresp: %+v", *newkeyresp)
	log.Printf("newly generated unsealer key %s", *newkeyresp.UnsealerKey)
	log.Printf("newly generated unsealer key hash %s", *newkeyresp.ValidationHash)

	_, err = provide.Unseal(token, map[string]interface{}{
		"key": "traffic charge swing glimpse will citizen push mutual embrace volcano siege identify gossip battle casual exit enrich unlock muscle vast female initial please day",
	})
	if err != nil {
		log.Printf("**vault not unsealed**. error: %s", err.Error())
		return
	}

	// now try it again, and we expect a 204 (no response) when trying to unseal a sealed vault
	_, err = provide.Unseal(token, map[string]interface{}{
		"key": "traffic charge swing glimpse will citizen push mutual embrace volcano siege identify gossip battle casual exit enrich unlock muscle vast female initial please day",
	})
	if err != nil {
		log.Printf("**second unseal attempt failed when it should pass**. error: %s", err.Error())
		return
	}

}

func unsealVault() error {
	token, err := userTokenFactory()
	if err != nil {
		return fmt.Errorf("failed to create token; %s", err.Error())

	}

	_, err = provide.Unseal(token, map[string]interface{}{
		"key": "traffic charge swing glimpse will citizen push mutual embrace volcano siege identify gossip battle casual exit enrich unlock muscle vast female initial please day",
	})
	if err != nil {
		return fmt.Errorf("**vault not unsealed**. error: %s", err.Error())
	}
	return nil
}

func TestSealUnsealer(t *testing.T) {
	// we're going to unseal the vault,
	// do an operation
	// seal the vault
	// retry operation, expect it to fail
	// unseal the vault, retry operation and expect it to succeed

	//get the vault unsealed to make sure other tests can continue
	defer unsealVault()

	token, err := userTokenFactory()
	if err != nil {
		log.Printf("failed to create token; %s", err.Error())
		return
	}

	_, err = provide.Unseal(token, map[string]interface{}{
		"key": "traffic charge swing glimpse will citizen push mutual embrace volcano siege identify gossip battle casual exit enrich unlock muscle vast female initial please day",
	})
	if err != nil {
		t.Errorf("**vault not unsealed**. error: %s", err.Error())
		return
	}

	_, err = vaultFactory(*token, "vaulty vault", "just a boring vaulty vault")
	if err != nil {
		t.Errorf("failed to create vault; %s", err.Error())
		return
	}

	_, err = provide.Seal(*token, map[string]interface{}{
		"key": "traffic charge swing glimpse will citizen push mutual embrace volcano siege identify gossip battle casual exit enrich unlock muscle vast female initial please day",
	})
	if err != nil {
		t.Errorf("**vault not sealed**. error: %s", err.Error())
		return
	}

	_, err = vaultFactory(*token, "vaulty vault", "just a boring vaulty vault")
	if err == nil {
		t.Errorf("performed operation while sealed!")
		return
	}

	_, err = provide.Unseal(token, map[string]interface{}{
		"key": "traffic charge swing glimpse will citizen push mutual embrace volcano siege identify gossip battle casual exit enrich unlock muscle vast female initial please day",
	})
	if err != nil {
		t.Errorf("**vault not unsealed**. error: %s", err.Error())
		return
	}

	_, err = vaultFactory(*token, "vaulty vault", "just a boring vaulty vault")
	if err != nil {
		t.Errorf("failed to create vault; %s", err.Error())
		return
	}

	// now we'll try to seal it badly and expect it to continue working
	_, err = provide.Seal(*token, map[string]interface{}{
		"key": "raffic charge swing glimpse will citizen push mutual embrace volcano siege identify gossip battle casual exit enrich unlock muscle vast female initial please day",
	})
	if err == nil {
		t.Errorf("**vault sealed with bad key**")
		return
	}

	_, err = vaultFactory(*token, "vaulty vault", "just a boring vaulty vault")
	if err != nil {
		t.Errorf("failed to create vault; %s", err.Error())
		return
	}

	// now we'll seal it and unseal it badly and expect it to fail
	_, err = provide.Seal(*token, map[string]interface{}{
		"key": "traffic charge swing glimpse will citizen push mutual embrace volcano siege identify gossip battle casual exit enrich unlock muscle vast female initial please day",
	})
	if err != nil {
		t.Errorf("**vault not sealed**. error: %s", err.Error())
		return
	}

	_, err = vaultFactory(*token, "vaulty vault", "just a boring vaulty vault")
	if err == nil {
		t.Errorf("performed operation while sealed!")
		return
	}

	_, err = provide.Unseal(token, map[string]interface{}{
		"key": "raffic charge swing glimpse will citizen push mutual embrace volcano siege identify gossip battle casual exit enrich unlock muscle vast female initial please day",
	})
	if err == nil {
		t.Errorf("unsealed vault with bad key.")
		return
	}

	_, err = vaultFactory(*token, "vaulty vault", "just a boring vaulty vault")
	if err == nil {
		t.Errorf("created vault while sealed!")
		return
	}

}

func TestAPICreateVault(t *testing.T) {
	t.Parallel()
	token, err := userTokenFactory()
	if err != nil {
		t.Errorf("failed to create token; %s", err.Error())
		return
	}

	_, err = vaultFactory(*token, "vaulty vault", "just a boring vaulty vault")
	if err != nil {
		t.Errorf("failed to create vault; %s", err.Error())
		return
	}

}

func TestAPICreateKey(t *testing.T) {
	t.Parallel()
	token, err := userTokenFactory()
	if err != nil {
		t.Errorf("failed to create token; %s", err.Error())
		return
	}

	vault, err := vaultFactory(*token, "vaulty vault", "just a vault with a key")
	if err != nil {
		t.Errorf("failed to create vault; %s", err.Error())
		return
	}

	_, err = provide.CreateKey(*token, vault.ID.String(), map[string]interface{}{
		"type":        "asymmetric",
		"usage":       "sign/verify",
		"spec":        "secp256k1",
		"name":        "integration test ethereum key",
		"description": "organization eth/stablecoin wallet",
	})

	if err != nil {
		t.Errorf("failed to create key error: %s", err.Error())
		return
	}
}

func TestAPIDeleteKey(t *testing.T) {
	t.Parallel()
	token, err := userTokenFactory()
	if err != nil {
		t.Errorf("failed to create token; %s", err.Error())
		return
	}

	vault, err := vaultFactory(*token, "vaulty vault", "just a vault with a key")
	if err != nil {
		t.Errorf("failed to create vault; %s", err.Error())
		return
	}

	key, err := keyFactory(*token, vault.ID.String(), "asymmetric", "sign/verify", "secp256K1", "namey name", "cute description")
	if err != nil {
		t.Errorf("failed to create key; %s", err.Error())
		return
	}

	err = provide.DeleteKey(*token, vault.ID.String(), key.ID.String())
	if err != nil {
		t.Errorf("failed to delete key for vault: %s", err.Error())
		return
	}
}

func TestAPISign(t *testing.T) {
	t.Parallel()
	token, err := userTokenFactory()
	if err != nil {
		t.Errorf("failed to create token; %s", err.Error())
		return
	}

	vault, err := vaultFactory(*token, "vaulty vault", "just a vault with a key")
	if err != nil {
		t.Errorf("failed to create vault; %s", err.Error())
		return
	}

	key, err := keyFactory(*token, vault.ID.String(), "asymmetric", "sign/verify", "SECP256K1", "namey name", "cute description")
	if err != nil {
		t.Errorf("failed to create key; %s", err.Error())
		return
	}

	payloadBytes, _ := common.RandomBytes(32)
	payload := hex.EncodeToString(payloadBytes)
	_, err = provide.SignMessage(*token, vault.ID.String(), key.ID.String(), payload, nil)
	if err != nil {
		t.Errorf("failed to sign message %s", err.Error())
		return
	}

	// TODO check for signature in response, not sure if the errors are actually tripping
}

func TestAPIVerifySecp256k1Signature(t *testing.T) {
	t.Parallel()
	token, err := userTokenFactory()
	if err != nil {
		t.Errorf("failed to create token; %s", err.Error())
		return
	}

	vault, err := vaultFactory(*token, "vaulty vault", "just a vault with a key")
	if err != nil {
		t.Errorf("failed to create vault; %s", err.Error())
		return
	}

	key, err := keyFactory(*token, vault.ID.String(), "asymmetric", "sign/verify", cryptovault.KeySpecECCSecp256k1, "namey name", "cute description")
	if err != nil {
		t.Errorf("failed to create key; %s", err.Error())
		return
	}

	payloadBytes, _ := common.RandomBytes(32)
	messageToSign := hex.EncodeToString(payloadBytes)
	sigresponse, err := provide.SignMessage(*token, vault.ID.String(), key.ID.String(), messageToSign, nil)
	if err != nil {
		t.Errorf("failed to sign message %s", err.Error())
		return
	}

	t.Logf("******* signresponse: %+v", sigresponse)

	//ensure we haven't returned a derivation path
	if sigresponse.DerivationPath != nil {
		t.Errorf("Derivation path present for non-derived key, path %s", *sigresponse.DerivationPath)
		return
	}

	//ensure we haven't returned an address
	if sigresponse.Address != nil {
		t.Errorf("address present for non-derived key, address %s", *sigresponse.Address)
		return
	}

	verifyresponse, err := provide.VerifySignature(*token, vault.ID.String(), key.ID.String(), messageToSign, *sigresponse.Signature, nil)
	if err != nil {
		t.Errorf("failed to verify signature for vault: %s", err.Error())
		return
	}

	if verifyresponse.Verified != true {
		t.Error("failed to verify signature for vault")
		return
	}
}

func TestAPIVerifyEd25519Signature(t *testing.T) {
	t.Parallel()
	token, err := userTokenFactory()
	if err != nil {
		t.Errorf("failed to create token; %s", err.Error())
		return
	}

	vault, err := vaultFactory(*token, "vaulty vault", "just a vault with a key")
	if err != nil {
		t.Errorf("failed to create vault; %s", err.Error())
		return
	}

	key, err := keyFactory(*token, vault.ID.String(), "asymmetric", "sign/verify", cryptovault.KeySpecECCEd25519, "namey name", "cute description")
	if err != nil {
		t.Errorf("failed to create key; %s", err.Error())
		return
	}

	payloadBytes, _ := common.RandomBytes(1000)
	messageToSign := hex.EncodeToString(payloadBytes)
	sigresponse, err := provide.SignMessage(*token, vault.ID.String(), key.ID.String(), messageToSign, nil)
	if err != nil {
		t.Errorf("failed to sign message %s", err.Error())
		return
	}

	verifyresponse, err := provide.VerifySignature(*token, vault.ID.String(), key.ID.String(), messageToSign, *sigresponse.Signature, nil)
	if err != nil {
		t.Errorf("failed to verify signature for vault: %s", err.Error())
		return
	}

	if verifyresponse.Verified != true {
		t.Error("failed to verify signature for vault")
		return
	}
}

func TestAPIVerifyRSA2048PS256Signature(t *testing.T) {
	t.Parallel()
	token, err := userTokenFactory()
	if err != nil {
		t.Errorf("failed to create token; %s", err.Error())
		return
	}

	vault, err := vaultFactory(*token, "vaulty vault", "just a vault with a key")
	if err != nil {
		t.Errorf("failed to create vault; %s", err.Error())
		return
	}

	key, err := keyFactory(*token, vault.ID.String(), "asymmetric", "sign/verify", cryptovault.KeySpecRSA2048, "namey name", "cute description")
	if err != nil {
		t.Errorf("failed to create key; %s", err.Error())
		return
	}

	payloadBytes, _ := common.RandomBytes(1000)
	messageToSign := hex.EncodeToString(payloadBytes)

	opts := map[string]interface{}{}
	json.Unmarshal([]byte(`{"algorithm":"PS256"}`), &opts)

	sigresponse, err := provide.SignMessage(*token, vault.ID.String(), key.ID.String(), messageToSign, opts)
	if err != nil {
		t.Errorf("failed to sign message %s", err.Error())
		return
	}

	verifyresponse, err := provide.VerifySignature(*token, vault.ID.String(), key.ID.String(), messageToSign, *sigresponse.Signature, opts)
	if err != nil {
		t.Errorf("failed to verify signature for vault: %s", err.Error())
		return
	}

	if verifyresponse.Verified != true {
		t.Error("failed to verify signature for vault")
		return
	}

}

func TestAPIEncrypt(t *testing.T) {
	t.Parallel()
	token, err := userTokenFactory()
	if err != nil {
		t.Errorf("failed to create token; %s", err.Error())
		return
	}

	vault, err := vaultFactory(*token, "vaulty vault", "just a vault with a key")
	if err != nil {
		t.Errorf("failed to create vault; %s", err.Error())
		return
	}

	key, err := keyFactory(*token, vault.ID.String(), "symmetric", "encrypt/decrypt", "aes-256-GCM", "namey name", "cute description")
	if err != nil {
		t.Errorf("failed to create key; %s", err.Error())
		return
	}

	data := common.RandomString(128)
	nonce := "1"

	_, err = provide.EncryptWithNonce(*token, vault.ID.String(), key.ID.String(), data, nonce)

	if err != nil {
		t.Errorf("failed to encrypt message for vault: %s", vault.ID)
		return
	}
}

func TestAPIChachaDecrypt(t *testing.T) {
	t.Parallel()
	token, err := userTokenFactory()
	if err != nil {
		t.Errorf("failed to create token; %s", err.Error())
		return
	}

	vault, err := vaultFactory(*token, "vaulty vault", "just a vault with a key")
	if err != nil {
		t.Errorf("failed to create vault; %s", err.Error())
		return
	}

	key, err := keyFactory(*token, vault.ID.String(), "symmetric", "encrypt/decrypt", "chaCha20", "namey name", "cute description")
	if err != nil {
		t.Errorf("failed to create key; %s", err.Error())
		return
	}

	data := common.RandomString(128)
	nonce := "1"

	encryptedDataResponse, err := provide.EncryptWithNonce(*token, vault.ID.String(), key.ID.String(), data, nonce)

	if err != nil {
		t.Errorf("failed to encrypt message for vault: %s", vault.ID)
		return
	}

	decryptedDataResponse, err := provide.Decrypt(*token, vault.ID.String(), key.ID.String(), map[string]interface{}{
		"data": encryptedDataResponse.Data,
	})

	if decryptedDataResponse.Data != data {
		t.Errorf("decrypted data mismatch, expected %s, got %s", data, decryptedDataResponse.Data)
		return
	}
}

func TestAPIDecrypt(t *testing.T) {
	t.Parallel()
	token, err := userTokenFactory()
	if err != nil {
		t.Errorf("failed to create token; %s", err.Error())
		return
	}

	vault, err := vaultFactory(*token, "vaulty vault", "just a vault with a key")
	if err != nil {
		t.Errorf("failed to create vault; %s", err.Error())
		return
	}

	key, err := keyFactory(*token, vault.ID.String(), "symmetric", "encrypt/decrypt", "aes-256-GCM", "namey name", "cute description")
	if err != nil {
		t.Errorf("failed to create key; %s", err.Error())
		return
	}

	data := common.RandomString(128)
	nonce := common.RandomString(12)

	encryptedDataResponse, err := provide.EncryptWithNonce(*token, vault.ID.String(), key.ID.String(), data, nonce)

	if err != nil {
		t.Errorf("failed to encrypt message for vault: %s", vault.ID)
		return
	}

	decryptedDataResponse, err := provide.Decrypt(*token, vault.ID.String(), key.ID.String(), map[string]interface{}{
		"data": encryptedDataResponse.Data,
	})

	if decryptedDataResponse.Data != data {
		t.Errorf("decrypted data mismatch, expected %s, got %s", data, decryptedDataResponse.Data)
		return
	}
}

func TestAPIDecryptNoNonce(t *testing.T) {
	t.Parallel()
	token, err := userTokenFactory()
	if err != nil {
		t.Errorf("failed to create token; %s", err.Error())
		return
	}

	vault, err := vaultFactory(*token, "vaulty vault", "just a vault with a key")
	if err != nil {
		t.Errorf("failed to create vault; %s", err.Error())
		return
	}

	key, err := keyFactory(*token, vault.ID.String(), "symmetric", "encrypt/decrypt", "aes-256-GCM", "namey name", "cute description")
	if err != nil {
		t.Errorf("failed to create key; %s", err.Error())
		return
	}

	data := common.RandomString(128)

	encryptedDataResponse, err := provide.Encrypt(*token, vault.ID.String(), key.ID.String(), data)

	if err != nil {
		t.Errorf("failed to encrypt message for vault: %s", vault.ID)
		return
	}

	decryptedDataResponse, err := provide.Decrypt(*token, vault.ID.String(), key.ID.String(), map[string]interface{}{
		"data": encryptedDataResponse.Data,
	})

	if decryptedDataResponse.Data != data {
		t.Errorf("decrypted data mismatch, expected %s, got %s", data, decryptedDataResponse.Data)
		return
	}
}

func TestCreateHDWallet(t *testing.T) {
	t.Parallel()
	token, err := userTokenFactory()
	if err != nil {
		t.Errorf("failed to create token; %s", err.Error())
		return
	}

	vault, err := vaultFactory(*token, "vaulty vault", "just a vault with a key")
	if err != nil {
		t.Errorf("failed to create vault; %s", err.Error())
		return
	}

	key, err := keyFactory(*token, vault.ID.String(), "asymmetric", "sign/verify", "bip39", "hdwallet", "integration test hd wallet")
	if err != nil {
		t.Errorf("failed to create key; %s", err.Error())
		return
	}

	if key.PublicKey == nil {
		t.Errorf("failed to assign xpub key on hd wallet; %s", key.ID)
		return
	}

	opts := map[string]interface{}{}
	json.Unmarshal([]byte(`{"hdwallet":{"coin":60, "index":0}}`), &opts)

	payloadBytes, _ := common.RandomBytes(32)
	messageToSign := hex.EncodeToString(payloadBytes)
	sigresponse, err := provide.SignMessage(*token, vault.ID.String(), key.ID.String(), messageToSign, opts)
	if err != nil {
		t.Errorf("failed to sign message %s", err.Error())
		return
	}

	verifyresponse, err := provide.VerifySignature(*token, vault.ID.String(), key.ID.String(), messageToSign, *sigresponse.Signature, opts)
	if err != nil {
		t.Errorf("failed to verify signature for vault: %s", err.Error())
		return
	}

	if verifyresponse.Verified != true {
		t.Errorf("failed to verify signature for vault")
		return
	}
}

func TestCreateHDWalletFailsWithInvalidCoin(t *testing.T) {
	t.Parallel()
	token, err := userTokenFactory()
	if err != nil {
		t.Errorf("failed to create token; %s", err.Error())
		return
	}

	vault, err := vaultFactory(*token, "vaulty vault", "just a vault with a key")
	if err != nil {
		t.Errorf("failed to create vault; %s", err.Error())
		return
	}

	key, err := keyFactory(*token, vault.ID.String(), "asymmetric", "sign/verify", "bip39", "hdwallet", "integration test hd wallet")
	if err != nil {
		t.Errorf("failed to create key; %s", err.Error())
		return
	}

	if key.PublicKey == nil {
		t.Errorf("failed to assign xpub key on hd wallet; %s", key.ID)
		return
	}

	opts := map[string]interface{}{}
	json.Unmarshal([]byte(`{"hdwallet":{"coin":61, "index":0}}`), &opts) // coin: 61 <-- this is not supported

	payloadBytes, _ := common.RandomBytes(32)
	messageToSign := hex.EncodeToString(payloadBytes)
	sigresponse, err := provide.SignMessage(*token, vault.ID.String(), key.ID.String(), messageToSign, opts)
	if err != nil {
		t.Errorf("failed to sign message %s", err.Error())
		return
	}

	verifyresponse, err := provide.VerifySignature(*token, vault.ID.String(), key.ID.String(), messageToSign, *sigresponse.Signature, opts)
	if err != nil {
		t.Errorf("failed to verify signature for vault: %s", err.Error())
		return
	}

	if verifyresponse.Verified != true {
		t.Errorf("failed to verify signature for vault")
		return
	}
}

func TestCreateHDWalletCoinAbbr(t *testing.T) {
	t.Parallel()
	token, err := userTokenFactory()
	if err != nil {
		t.Errorf("failed to create token; %s", err.Error())
		return
	}

	vault, err := vaultFactory(*token, "vaulty vault", "just a vault with a key")
	if err != nil {
		t.Errorf("failed to create vault; %s", err.Error())
		return
	}

	key, err := keyFactory(*token, vault.ID.String(), "asymmetric", "sign/verify", "bip39", "hdwallet", "integration test hd wallet")
	if err != nil {
		t.Errorf("failed to create key; %s", err.Error())
		return
	}

	if key.PublicKey == nil {
		t.Errorf("failed to assign xpub key on hd wallet; %s", key.ID)
		return
	}

	opts := map[string]interface{}{}
	json.Unmarshal([]byte(`{"hdwallet":{"coin_abbr":"ETH", "index":0}}`), &opts)

	payloadBytes, _ := common.RandomBytes(32)
	messageToSign := hex.EncodeToString(payloadBytes)
	sigresponse, err := provide.SignMessage(*token, vault.ID.String(), key.ID.String(), messageToSign, opts)
	if err != nil {
		t.Errorf("failed to sign message %s", err.Error())
		return
	}

	verifyresponse, err := provide.VerifySignature(*token, vault.ID.String(), key.ID.String(), messageToSign, *sigresponse.Signature, opts)
	if err != nil {
		t.Errorf("failed to verify signature for vault: %s", err.Error())
		return
	}

	if verifyresponse.Verified != true {
		t.Errorf("failed to verify signature for vault")
		return
	}
}

func TestHDWalletAutoSign(t *testing.T) {
	t.Parallel()
	token, err := userTokenFactory()
	if err != nil {
		t.Errorf("failed to create token; %s", err.Error())
		return
	}

	vault, err := vaultFactory(*token, "vaulty vault", "just a vault with a key")
	if err != nil {
		t.Errorf("failed to create vault; %s", err.Error())
		return
	}

	key, err := keyFactory(*token, vault.ID.String(), "asymmetric", "sign/verify", "bip39", "hdwallet", "integration test hd wallet")
	if err != nil {
		t.Errorf("failed to create key; %s", err.Error())
		return
	}

	for iteration := 0; iteration < 10; iteration++ {
		payloadBytes, _ := common.RandomBytes(32)
		messageToSign := hex.EncodeToString(payloadBytes)
		sigresponse, err := provide.SignMessage(*token, vault.ID.String(), key.ID.String(), messageToSign, nil)
		if err != nil {
			t.Errorf("failed to sign message %s", err.Error())
			return
		}

		//ensure we have returned a derivation path
		if sigresponse.DerivationPath == nil {
			t.Errorf("No derivation path returned for derived key sign operation")
			return
		}

		//ensure we have returned an address
		if sigresponse.Address == nil {
			t.Errorf("no address returned for derived key sign operation")
			return
		}

		// set up the verification options
		opts := map[string]interface{}{}
		options := fmt.Sprintf(`{"hdwallet":{"coin_abbr":"ETH", "index":%d}}`, iteration)
		json.Unmarshal([]byte(options), &opts)

		verifyresponse, err := provide.VerifySignature(*token, vault.ID.String(), key.ID.String(), messageToSign, *sigresponse.Signature, opts)
		if err != nil {
			t.Errorf("failed to verify signature for vault: %s", err.Error())
			return
		}

		if verifyresponse.Verified != true {
			t.Errorf("failed to verify signature for vault!")
			return
		}
	}
}

func TestListKeys(t *testing.T) {
	t.Parallel()
	token, err := userTokenFactory()
	if err != nil {
		t.Errorf("failed to create token; %s", err.Error())
		return
	}

	vault, err := vaultFactory(*token, "vaulty vault", "just a vault with a key")
	if err != nil {
		t.Errorf("failed to create vault; %s", err.Error())
		return
	}

	// set how many keys we're going to generate
	const numberOfKeys = 24
	var inputKey [numberOfKeys + 1]*provide.Key
	inputKey[0] = nil //ignoring the vault master key

	for looper := 1; looper <= numberOfKeys; looper++ {
		keyName := fmt.Sprintf("integration test ethereum key %d", looper)
		key, err := provide.CreateKey(*token, vault.ID.String(), map[string]interface{}{
			"type":        "asymmetric",
			"usage":       "sign/verify",
			"spec":        "secp256K1",
			"name":        keyName,
			"description": "organization eth/stablecoin wallet",
		})

		if err != nil {
			t.Errorf("failed to create key. error %s", err.Error())
		}

		inputKey[looper] = key

		if len(*inputKey[looper].Address) != 42 {
			t.Errorf("invalid address length for key 01. expected 42, got %d", len(*inputKey[looper].Address))
			return
		}
	}

	listVaultKeysResponse, err := provide.ListKeys(*token, vault.ID.String(), map[string]interface{}{})
	if err != nil {
		t.Errorf("failed to list keys. error %s", err.Error())
	}

	if len(listVaultKeysResponse) != numberOfKeys+1 {
		t.Errorf("invalid number of keys returned")
		return
	}

	var outputKey [numberOfKeys + 1]*provide.Key
	for looper := 0; looper <= numberOfKeys; looper++ {
		outputKey[looper] = listVaultKeysResponse[looper]

		if looper > 0 {
			if *inputKey[looper].Address != *outputKey[looper].Address {
				t.Errorf("address mismatch. expected %s, got %s", *inputKey[looper].Address, *outputKey[looper].Address)
			}

			if *inputKey[looper].Description != *outputKey[looper].Description {
				t.Errorf("description mismatch. expected %s, got %s", *inputKey[looper].Description, *outputKey[looper].Description)
			}

			if inputKey[looper].ID != outputKey[looper].ID {
				t.Errorf("id mismatch. expected %s, got %s", inputKey[looper].ID, outputKey[looper].ID)
			}

			if *inputKey[looper].Name != *outputKey[looper].Name {
				t.Errorf("name mismatch. expected %s, got %s", *inputKey[looper].Name, *outputKey[looper].Name)
			}

			if *inputKey[looper].Spec != *outputKey[looper].Spec {
				t.Errorf("spec mismatch. expected %s, got %s", *inputKey[looper].Spec, *outputKey[looper].Spec)
			}

			if *inputKey[looper].Type != *outputKey[looper].Type {
				t.Errorf("type mismatch. expected %s, got %s", *inputKey[looper].Type, *outputKey[looper].Type)
			}

			if *inputKey[looper].Usage != *outputKey[looper].Usage {
				t.Errorf("usage mismatch. expected %s, got %s", *inputKey[looper].Usage, *outputKey[looper].Usage)
			}

			if inputKey[looper].VaultID.String() != outputKey[looper].VaultID.String() {
				t.Errorf("vault_id mismatch. expected %s, got %s", inputKey[looper].VaultID, outputKey[looper].VaultID)
			}

			if *inputKey[looper].PublicKey != *outputKey[looper].PublicKey {
				t.Errorf("public_key mismatch. expected %s, got %s", *inputKey[looper].PublicKey, *outputKey[looper].PublicKey)
			}

			t.Logf("key %d of %d validated", looper, numberOfKeys)
		}
	}
}

func TestListKeys_Filtered(t *testing.T) {
	t.Parallel()
	token, err := userTokenFactory()
	if err != nil {
		t.Errorf("failed to create token; %s", err.Error())
		return
	}

	vault, err := vaultFactory(*token, "vaulty vault", "just a vault with a key")
	if err != nil {
		t.Errorf("failed to create vault; %s", err.Error())
		return
	}

	// generate a key that will be filtered out
	_, err = provide.CreateKey(*token, vault.ID.String(), map[string]interface{}{
		"type":        "asymmetric",
		"usage":       "sign/verify",
		"spec":        "babyjubjub",
		"name":        "babyjubjub key to be filtered out",
		"description": "baseline babyjubjub key",
	})

	if err != nil {
		t.Errorf("failed to create key. error %s", err.Error())
	}

	// set how many keys we're going to generate for the filter
	const numberOfKeys = 2
	var inputKey [numberOfKeys + 1]*provide.Key
	//inputKey[0] = nil //ignoring the vault master key

	for looper := 0; looper < numberOfKeys; looper++ {
		keyName := fmt.Sprintf("integration test ethereum key %d", looper)
		key, err := provide.CreateKey(*token, vault.ID.String(), map[string]interface{}{
			"type":        "asymmetric",
			"usage":       "sign/verify",
			"spec":        "SECP256k1",
			"name":        keyName,
			"description": "organization eth/stablecoin wallet",
		})

		if err != nil {
			t.Errorf("failed to create key. error %s", err.Error())
		}

		inputKey[looper] = key

		if len(*inputKey[looper].Address) != 42 {
			t.Errorf("invalid address length for key 01. expected 42, got %d", len(*inputKey[looper].Address))
			return
		}
	}

	// first run without filter
	listVaultKeysResponse, err := provide.ListKeys(*token, vault.ID.String(), map[string]interface{}{})
	if err != nil {
		t.Errorf("failed to list keys. error %s", err.Error())
	}

	if len(listVaultKeysResponse) != numberOfKeys+2 {
		t.Errorf("invalid number of keys returned")
		return
	}

	// now filter to just secp256k1
	listVaultKeysResponse, err = provide.ListKeys(*token, vault.ID.String(), map[string]interface{}{
		"spec": "secp256k1",
	})
	if err != nil {
		t.Errorf("failed to list keys. error %s", err.Error())
	}

	if len(listVaultKeysResponse) != numberOfKeys {
		t.Errorf("invalid number of secp256k1 keys returned")
		return
	}

	// now filter to babyjubjub
	listVaultKeysResponse, err = provide.ListKeys(*token, vault.ID.String(), map[string]interface{}{
		"spec": "babyJubJub",
	})
	if err != nil {
		t.Errorf("failed to list keys. error %s", err.Error())
	}

	if len(listVaultKeysResponse) != 1 {
		t.Errorf("invalid number of baby jub jub keys returned")
		return
	}

	// now filter to symmetric (should be just the master key)
	listVaultKeysResponse, err = provide.ListKeys(*token, vault.ID.String(), map[string]interface{}{
		"type": "symmetric",
	})
	if err != nil {
		t.Errorf("failed to list keys. error %s", err.Error())
	}

	if len(listVaultKeysResponse) != 1 {
		t.Errorf("invalid number of symmetric keys returned")
		return
	}

	// now filter to asymmetric (should be babyjubjub + numberOfKeys secp256k1 keys)
	listVaultKeysResponse, err = provide.ListKeys(*token, vault.ID.String(), map[string]interface{}{
		"type": "asymmetric",
	})
	if err != nil {
		t.Errorf("failed to list keys. error %s", err.Error())
	}

	if len(listVaultKeysResponse) != (numberOfKeys + 1) {
		t.Errorf("invalid number of asymmetric keys returned")
		return
	}

	//now check the value of all the secp256k1 keys added
	// now filter to babyjubjub
	listVaultKeysResponse, err = provide.ListKeys(*token, vault.ID.String(), map[string]interface{}{
		"spec": "secp256k1",
	})
	if err != nil {
		t.Errorf("failed to list keys. error %s", err.Error())
	}

	if len(listVaultKeysResponse) != numberOfKeys {
		t.Errorf("invalid number of secp256k1 keys returned")
		return
	}

	var outputKey [numberOfKeys + 1]*provide.Key
	for looper := 0; looper < numberOfKeys; looper++ {
		outputKey[looper] = listVaultKeysResponse[looper]

		if *inputKey[looper].Address != *outputKey[looper].Address {
			t.Errorf("address mismatch. expected %s, got %s", *inputKey[looper].Address, *outputKey[looper].Address)
		}

		if *inputKey[looper].Description != *outputKey[looper].Description {
			t.Errorf("description mismatch. expected %s, got %s", *inputKey[looper].Description, *outputKey[looper].Description)
		}

		if inputKey[looper].ID != outputKey[looper].ID {
			t.Errorf("id mismatch. expected %s, got %s", inputKey[looper].ID, outputKey[looper].ID)
		}

		if *inputKey[looper].Name != *outputKey[looper].Name {
			t.Errorf("name mismatch. expected %s, got %s", *inputKey[looper].Name, *outputKey[looper].Name)
		}

		if *inputKey[looper].Spec != *outputKey[looper].Spec {
			t.Errorf("spec mismatch. expected %s, got %s", *inputKey[looper].Spec, *outputKey[looper].Spec)
		}

		if *inputKey[looper].Type != *outputKey[looper].Type {
			t.Errorf("type mismatch. expected %s, got %s", *inputKey[looper].Type, *outputKey[looper].Type)
		}

		if *inputKey[looper].Usage != *outputKey[looper].Usage {
			t.Errorf("usage mismatch. expected %s, got %s", *inputKey[looper].Usage, *outputKey[looper].Usage)
		}

		if inputKey[looper].VaultID.String() != outputKey[looper].VaultID.String() {
			t.Errorf("vault_id mismatch. expected %s, got %s", inputKey[looper].VaultID, outputKey[looper].VaultID)
		}

		if *inputKey[looper].PublicKey != *outputKey[looper].PublicKey {
			t.Errorf("public_key mismatch. expected %s, got %s", *inputKey[looper].PublicKey, *outputKey[looper].PublicKey)
		}

		t.Logf("key %d of %d validated", looper+1, numberOfKeys)
	}
}

func TestAPIDerivedChachaDecrypt(t *testing.T) {
	t.Parallel()
	token, err := userTokenFactory()
	if err != nil {
		t.Errorf("failed to create token; %s", err.Error())
		return
	}

	vault, err := vaultFactory(*token, "vaulty vault", "just a vault with a key")
	if err != nil {
		t.Errorf("failed to create vault; %s", err.Error())
		return
	}

	key, err := keyFactory(*token, vault.ID.String(), "symmetric", "encrypt/decrypt", "chacha20", "namey name", "cute description")
	if err != nil {
		t.Errorf("failed to create key; %s", err.Error())
		return
	}

	nonce := 1
	context := common.RandomString(32)
	name := "derived key 01"
	description := "derived key 01 description"

	derivedKey, err := provide.DeriveKey(*token, vault.ID.String(), key.ID.String(), map[string]interface{}{
		"nonce":       nonce,
		"context":     context,
		"name":        name,
		"description": description,
	})

	if err != nil {
		t.Errorf("failed to derive key for vault: %s", vault.ID)
		return
	}

	if *derivedKey.Name != name {
		t.Errorf("name field incorrect. expected %s, got %s", name, *derivedKey.Name)
		return
	}

	if *derivedKey.Description != description {
		t.Errorf("description field incorrect. expected %s, got %s", description, *derivedKey.Description)
		return
	}

	data := common.RandomString(128)

	encryptedDataResponse, err := provide.Encrypt(*token, derivedKey.VaultID.String(), derivedKey.ID.String(), data)

	if err != nil {
		t.Errorf("failed to encrypt message for vault: %s", vault.ID)
		return
	}

	decryptedDataResponse, err := provide.Decrypt(*token, derivedKey.VaultID.String(), derivedKey.ID.String(), map[string]interface{}{
		"data": encryptedDataResponse.Data,
	})

	if decryptedDataResponse.Data != data {
		t.Errorf("decrypted data mismatch, expected %s, got %s", data, decryptedDataResponse.Data)
		return
	}
}

func TestAPIDerivedChachaDecryptNoNonce(t *testing.T) {
	t.Parallel()
	token, err := userTokenFactory()
	if err != nil {
		t.Errorf("failed to create token; %s", err.Error())
		return
	}

	vault, err := vaultFactory(*token, "vaulty vault", "just a vault with a key")
	if err != nil {
		t.Errorf("failed to create vault; %s", err.Error())
		return
	}

	key, err := keyFactory(*token, vault.ID.String(), "symmetric", "encrypt/decrypt", "chacha20", "namey name", "cute description")
	if err != nil {
		t.Errorf("failed to create key; %s", err.Error())
		return
	}

	context := common.RandomString(32)
	name := "derived key 01"
	description := "derived key 01 description"

	derivedKey, err := provide.DeriveKey(*token, vault.ID.String(), key.ID.String(), map[string]interface{}{
		"context":     context,
		"name":        name,
		"description": description,
	})

	if err != nil {
		t.Errorf("failed to derive key for vault: %s", vault.ID)
		return
	}

	if *derivedKey.Name != name {
		t.Errorf("name field incorrect. expected %s, got %s", name, *derivedKey.Name)
		return
	}

	if *derivedKey.Description != description {
		t.Errorf("description field incorrect. expected %s, got %s", description, *derivedKey.Description)
		return
	}

	data := common.RandomString(128)

	encryptedDataResponse, err := provide.Encrypt(*token, derivedKey.VaultID.String(), derivedKey.ID.String(), data)

	if err != nil {
		t.Errorf("failed to encrypt message for vault: %s", vault.ID)
		return
	}

	decryptedDataResponse, err := provide.Decrypt(*token, derivedKey.VaultID.String(), derivedKey.ID.String(), map[string]interface{}{
		"data": encryptedDataResponse.Data,
	})

	if decryptedDataResponse.Data != data {
		t.Errorf("decrypted data mismatch, expected %s, got %s", data, decryptedDataResponse.Data)
		return
	}
}

func TestAPIDerivedNonChachaDecryptNoNonce(t *testing.T) {
	t.Parallel()
	token, err := userTokenFactory()
	if err != nil {
		t.Errorf("failed to create token; %s", err.Error())
		return
	}

	vault, err := vaultFactory(*token, "vaulty vault", "just a vault with a key")
	if err != nil {
		t.Errorf("failed to create vault; %s", err.Error())
		return
	}

	key, err := keyFactory(*token, vault.ID.String(), "symmetric", "encrypt/decrypt", "aes-256-gcm", "namey name", "cute description")
	if err != nil {
		t.Errorf("failed to create key; %s", err.Error())
		return
	}

	context := common.RandomString(32)
	name := "derived key 01"
	description := "derived key 01 description"

	_, err = provide.DeriveKey(*token, vault.ID.String(), key.ID.String(), map[string]interface{}{
		"context":     context,
		"name":        name,
		"description": description,
	})

	if err == nil {
		t.Errorf("incorrectly derived non-chacha20 key for vault: %s.", vault.ID)
		return
	}

	if err != nil {
		t.Logf("correctly returned error deriving non-chacha20 key. Error: %s", err.Error())
	}
}

func TestAPIDeriveBIP39(t *testing.T) {
	t.Parallel()
	token, err := userTokenFactory()
	if err != nil {
		t.Errorf("failed to create token; %s", err.Error())
		return
	}

	vault, err := vaultFactory(*token, "vaulty vault", "just a vault with a key")
	if err != nil {
		t.Errorf("failed to create vault; %s", err.Error())
		return
	}

	key, err := keyFactory(*token, vault.ID.String(), "asymmetric", "sign/verify", "bip39", "namey name", "cute description")
	if err != nil {
		t.Errorf("failed to create key; %s", err.Error())
		return
	}

	derivedKey, err := provide.DeriveKey(*token, vault.ID.String(), key.ID.String(), map[string]interface{}{})

	if err != nil {
		t.Errorf("failed to derive key for vault: %s", vault.ID)
		return
	}

	if derivedKey.Address == nil {
		t.Errorf("address should be non-nil for derived secp256k1 BIP39 HD wallet key")
		return
	}

	if derivedKey.HDDerivationPath == nil {
		t.Errorf("derivation path should be non-nil for derived secp256k1 BIP39 HD wallet key")
		return
	}

	if derivedKey.PublicKey == nil {
		t.Errorf("public key should be non-nil for derived secp256k1 BIP39 HD wallet key")
		return
	}
}

func TestEphemeralCreation(t *testing.T) {
	t.Parallel()
	token, err := userTokenFactory()
	if err != nil {
		t.Errorf("failed to create token; %s", err.Error())
		return
	}

	vault, err := vaultFactory(*token, "vaulty vault", "just a vault with a key")
	if err != nil {
		t.Errorf("failed to create vault; %s", err.Error())
		return
	}

	tt := []struct {
		Name        string
		Description string
		Type        string
		Usage       string
		Spec        string
		KSpec       string
	}{
		{"ephemeral key", "ephemeral key description", "asymmetric", "sign/verify", "c25519", cryptovault.KeySpecECCC25519},
		{"ephemeral key", "ephemeral key description", "asymmetric", "sign/verify", "ed25519", cryptovault.KeySpecECCEd25519},
		{"ephemeral key", "ephemeral key description", "asymmetric", "sign/verify", "Secp256k1", cryptovault.KeySpecECCSecp256k1},
		{"ephemeral key", "ephemeral key description", "asymmetric", "sign/verify", "BabyJubJub", cryptovault.KeySpecECCBabyJubJub},
		{"ephemeral key", "ephemeral key description", "asymmetric", "sign/verify", "Bip39", cryptovault.KeySpecECCBIP39},
		{"ephemeral key", "ephemeral key description", "asymmetric", "sign/verify", "Rsa-2048", cryptovault.KeySpecRSA2048},
		{"ephemeral key", "ephemeral key description", "asymmetric", "sign/verify", "Rsa-3072", cryptovault.KeySpecRSA3072},
		{"ephemeral key", "ephemeral key description", "asymmetric", "sign/verify", "Rsa-4096", cryptovault.KeySpecRSA4096},
		{"ephemeral key", "ephemeral key description", "symmetric", "encrypt/decrypt", "Aes-256-Gcm", cryptovault.KeySpecAES256GCM},
		{"ephemeral key", "ephemeral key description", "symmetric", "encrypt/decrypt", "chacha20", cryptovault.KeySpecChaCha20},
	}

	for _, tc := range tt {
		key, err := keyFactoryEphemeral(*token, vault.ID.String(), tc.Type, tc.Usage, tc.Spec, tc.Name, tc.Description)
		if err != nil {
			t.Errorf("failed to create key; %s", err.Error())
			return
		}

		if *key.Name != tc.Name {
			t.Errorf("name mismatch. expected %s, got %s", tc.Name, *key.Name)
			return
		}

		if *key.Description != tc.Description {
			t.Errorf("description mismatch. expected %s, got %s", tc.Description, *key.Description)
			return
		}

		if *key.Type != tc.Type {
			t.Errorf("type mismatch. expected %s, got %s", tc.Type, *key.Type)
			return
		}

		if *key.Usage != tc.Usage {
			t.Errorf("usage mismatch. expected %s, got %s", tc.Usage, *key.Usage)
			return
		}
		if *key.Spec != tc.KSpec {
			t.Errorf("spec mismatch. expected %s, got %s", tc.Spec, *key.Spec)
			return
		}

		switch *key.Spec {
		case cryptovault.KeySpecECCC25519:
			if key.PrivateKey == nil {
				t.Errorf("no private key returned for ephemeral %s key", tc.Spec)
			}
			if key.PublicKey == nil {
				t.Errorf("no private key returned for ephemeral %s key", tc.Spec)
			}
		case cryptovault.KeySpecECCEd25519:
			if key.Seed == nil {
				t.Errorf("no seed returned for ephemeral %s key", tc.Spec)
			}
			if key.PublicKey == nil {
				t.Errorf("no private key returned for ephemeral %s key", tc.Spec)
			}
		case cryptovault.KeySpecECCSecp256k1:
			if key.PrivateKey == nil {
				t.Errorf("no private key returned for ephemeral %s key", tc.Spec)
			}
			if key.PublicKey == nil {
				t.Errorf("no public key returned for ephemeral %s key", tc.Spec)
			}
			if key.Address == nil {
				t.Errorf("no address returned for ephemeral %s key", tc.Spec)
			}
		case cryptovault.KeySpecECCBabyJubJub:
			if key.PrivateKey == nil {
				t.Errorf("no private key returned for ephemeral %s key", tc.Spec)
			}
			if key.PublicKey == nil {
				t.Errorf("no public key returned for ephemeral %s key", tc.Spec)
			}
		case cryptovault.KeySpecECCBIP39:
			if key.Seed == nil {
				t.Errorf("no seed returned for ephemeral %s key", tc.Spec)
			}
		case cryptovault.KeySpecRSA2048:
			if key.PrivateKey == nil {
				t.Errorf("no private key returned for ephemeral %s key", tc.Spec)
			}
			if key.PublicKey == nil {
				t.Errorf("no public key returned for ephemeral %s key", tc.Spec)
			}
		case cryptovault.KeySpecRSA3072:
			if key.PrivateKey == nil {
				t.Errorf("no private key returned for ephemeral %s key", tc.Spec)
			}
			if key.PublicKey == nil {
				t.Errorf("no public key returned for ephemeral %s key", tc.Spec)
			}
		case cryptovault.KeySpecRSA4096:
			if key.PrivateKey == nil {
				t.Errorf("no private key returned for ephemeral %s key", tc.Spec)
			}
			if key.PublicKey == nil {
				t.Errorf("no public key returned for ephemeral %s key", tc.Spec)
			}
		case cryptovault.KeySpecAES256GCM:
			if key.PrivateKey == nil {
				t.Errorf("no private key returned for ephemeral %s key", tc.Spec)
			}
		case cryptovault.KeySpecChaCha20:
			if key.Seed == nil {
				t.Errorf("no seed returned for ephemeral %s key", tc.Spec)
			}
		default:
			t.Errorf("unknown key spec generated: %s", tc.Spec)
			return
		}
	}
}

func TestNonEphemeralCreation(t *testing.T) {
	t.Parallel()
	token, err := userTokenFactory()
	if err != nil {
		t.Errorf("failed to create token; %s", err.Error())
		return
	}

	vault, err := vaultFactory(*token, "vaulty vault", "just a vault with a key")
	if err != nil {
		t.Errorf("failed to create vault; %s", err.Error())
		return
	}

	tt := []struct {
		Name        string
		Description string
		Type        string
		Usage       string
		Spec        string
		KSpec       string
	}{
		{"ephemeral key", "ephemeral key description", "asymmetric", "sign/verify", "c25519", cryptovault.KeySpecECCC25519},
		{"ephemeral key", "ephemeral key description", "asymmetric", "sign/verify", "ed25519", cryptovault.KeySpecECCEd25519},
		{"ephemeral key", "ephemeral key description", "asymmetric", "sign/verify", "Secp256k1", cryptovault.KeySpecECCSecp256k1},
		{"ephemeral key", "ephemeral key description", "asymmetric", "sign/verify", "BabyJubJub", cryptovault.KeySpecECCBabyJubJub},
		{"ephemeral key", "ephemeral key description", "asymmetric", "sign/verify", "Bip39", cryptovault.KeySpecECCBIP39},
		{"ephemeral key", "ephemeral key description", "asymmetric", "sign/verify", "Rsa-2048", cryptovault.KeySpecRSA2048},
		{"ephemeral key", "ephemeral key description", "asymmetric", "sign/verify", "Rsa-3072", cryptovault.KeySpecRSA3072},
		{"ephemeral key", "ephemeral key description", "asymmetric", "sign/verify", "Rsa-4096", cryptovault.KeySpecRSA4096},
		{"ephemeral key", "ephemeral key description", "symmetric", "encrypt/decrypt", "Aes-256-Gcm", cryptovault.KeySpecAES256GCM},
		{"ephemeral key", "ephemeral key description", "symmetric", "encrypt/decrypt", "chacha20", cryptovault.KeySpecChaCha20},
	}

	for _, tc := range tt {
		key, err := keyFactory(*token, vault.ID.String(), tc.Type, tc.Usage, tc.Spec, tc.Name, tc.Description)
		if err != nil {
			t.Errorf("failed to create key; %s", err.Error())
			return
		}

		if *key.Name != tc.Name {
			t.Errorf("name mismatch. expected %s, got %s", tc.Name, *key.Name)
			return
		}

		if *key.Description != tc.Description {
			t.Errorf("description mismatch. expected %s, got %s", tc.Description, *key.Description)
			return
		}

		if *key.Type != tc.Type {
			t.Errorf("type mismatch. expected %s, got %s", tc.Type, *key.Type)
			return
		}

		if *key.Usage != tc.Usage {
			t.Errorf("usage mismatch. expected %s, got %s", tc.Usage, *key.Usage)
			return
		}
		if *key.Spec != tc.KSpec {
			t.Errorf("spec mismatch. expected %s, got %s", tc.Spec, *key.Spec)
			return
		}

		switch *key.Spec {
		case cryptovault.KeySpecECCC25519:
			if key.PrivateKey != nil {
				t.Errorf("private key returned for regular %s key", tc.Spec)
			}
			if key.PublicKey == nil {
				t.Errorf("no private key returned for regular %s key", tc.Spec)
			}
		case cryptovault.KeySpecECCEd25519:
			if key.Seed != nil {
				t.Errorf("seed returned for regular %s key", tc.Spec)
			}
			if key.PublicKey == nil {
				t.Errorf("no private key returned for regular %s key", tc.Spec)
			}
		case cryptovault.KeySpecECCSecp256k1:
			if key.PrivateKey != nil {
				t.Errorf("private key returned for regular %s key", tc.Spec)
			}
			if key.PublicKey == nil {
				t.Errorf("no public key returned for regular %s key", tc.Spec)
			}
			if key.Address == nil {
				t.Errorf("no address returned for regular %s key", tc.Spec)
			}
		case cryptovault.KeySpecECCBabyJubJub:
			if key.PrivateKey != nil {
				t.Errorf("private key returned for regular %s key", tc.Spec)
			}
			if key.PublicKey == nil {
				t.Errorf("no public key returned for regular %s key", tc.Spec)
			}
		case cryptovault.KeySpecECCBIP39:
			if key.Seed != nil {
				t.Errorf("seed returned for regular %s key", tc.Spec)
			}
		case cryptovault.KeySpecRSA2048:
			if key.PrivateKey != nil {
				t.Errorf("private key returned for regular %s key", tc.Spec)
			}
			if key.PublicKey == nil {
				t.Errorf("no public key returned for regular %s key", tc.Spec)
			}
		case cryptovault.KeySpecRSA3072:
			if key.PrivateKey != nil {
				t.Errorf("private key returned for regular %s key", tc.Spec)
			}
			if key.PublicKey == nil {
				t.Errorf("no public key returned for regular %s key", tc.Spec)
			}
		case cryptovault.KeySpecRSA4096:
			if key.PrivateKey != nil {
				t.Errorf("private key returned for regular %s key", tc.Spec)
			}
			if key.PublicKey == nil {
				t.Errorf("no public key returned for regular %s key", tc.Spec)
			}
		case cryptovault.KeySpecAES256GCM:
			if key.PrivateKey != nil {
				t.Errorf("private key returned for regular %s key", tc.Spec)
			}
		case cryptovault.KeySpecChaCha20:
			if key.Seed != nil {
				t.Errorf("seed returned for regular %s key", tc.Spec)
			}
		default:
			t.Errorf("unknown key spec generated: %s", tc.Spec)
			return
		}
	}
}

func TestArbitrarySignatureSecp256k1(t *testing.T) {
	t.Parallel()
	token, err := userTokenFactory()
	if err != nil {
		t.Errorf("failed to create token; %s", err.Error())
		return
	}

	vault, err := vaultFactory(*token, "vaulty vault", "just a vault with a key")
	if err != nil {
		t.Errorf("failed to create vault; %s", err.Error())
		return
	}

	key, err := keyFactory(*token, vault.ID.String(), "asymmetric", "sign/verify", cryptovault.KeySpecECCSecp256k1, "namey name", "cute description")
	if err != nil {
		t.Errorf("failed to create key; %s", err.Error())
		return
	}

	payloadBytes, _ := common.RandomBytes(32)
	messageToSign := hex.EncodeToString(payloadBytes)

	opts := map[string]interface{}{}

	sigresponse, err := provide.SignMessage(*token, vault.ID.String(), key.ID.String(), messageToSign, opts)
	if err != nil {
		t.Errorf("failed to sign message %s", err.Error())
		return
	}

	verifyresponse, err := provide.VerifySignature(*token, vault.ID.String(), key.ID.String(), messageToSign, *sigresponse.Signature, opts)
	if err != nil {
		t.Errorf("failed to verify signature for vault: %s", err.Error())
		return
	}

	if verifyresponse.Verified != true {
		t.Error("failed to verify signature for vault")
		return
	}
}

func TestArbitrarySignatureSecp256k1_ShouldFail(t *testing.T) {
	t.Parallel()
	token, err := userTokenFactory()
	if err != nil {
		t.Errorf("failed to create token; %s", err.Error())
		return
	}

	vault, err := vaultFactory(*token, "vaulty vault", "just a vault with a key")
	if err != nil {
		t.Errorf("failed to create vault; %s", err.Error())
		return
	}

	key, err := keyFactory(*token, vault.ID.String(), "asymmetric", "sign/verify", cryptovault.KeySpecECCSecp256k1, "namey name", "cute description")
	if err != nil {
		t.Errorf("failed to create key; %s", err.Error())
		return
	}

	payloadBytes, _ := common.RandomBytes(33)
	messageToSign := hex.EncodeToString(payloadBytes)

	opts := map[string]interface{}{}
	//json.Unmarshal([]byte(`{"algorithm":"PS256"}`), &opts)

	_, err = provide.SignMessage(*token, vault.ID.String(), key.ID.String(), messageToSign, opts)
	if err == nil {
		t.Errorf("signed 33-byte message with secp256k1 - should only sign 32-byte messages")
		return
	}
}

func TestArbitrarySignatureEd25519(t *testing.T) {
	t.Parallel()
	token, err := userTokenFactory()
	if err != nil {
		t.Errorf("failed to create token; %s", err.Error())
		return
	}

	vault, err := vaultFactory(*token, "vaulty vault", "just a vault with a key")
	if err != nil {
		t.Errorf("failed to create vault; %s", err.Error())
		return
	}

	key, err := keyFactory(*token, vault.ID.String(), "asymmetric", "sign/verify", cryptovault.KeySpecECCEd25519, "namey name", "cute description")
	if err != nil {
		t.Errorf("failed to create key; %s", err.Error())
		return
	}

	payloadBytes, _ := common.RandomBytes(1000)
	messageToSign := hex.EncodeToString(payloadBytes)

	opts := map[string]interface{}{}

	sigresponse, err := provide.SignMessage(*token, vault.ID.String(), key.ID.String(), messageToSign, opts)
	if err != nil {
		t.Errorf("failed to sign message %s", err.Error())
		return
	}

	verifyresponse, err := provide.VerifySignature(*token, vault.ID.String(), key.ID.String(), messageToSign, *sigresponse.Signature, opts)
	if err != nil {
		t.Errorf("failed to verify signature for vault: %s", err.Error())
		return
	}

	if verifyresponse.Verified != true {
		t.Error("failed to verify signature for vault")
		return
	}
}

func TestDetachedSignatureVerification(t *testing.T) {
	t.Parallel()
	token, err := userTokenFactory()
	if err != nil {
		t.Errorf("failed to create token; %s", err.Error())
		return
	}

	vault, err := vaultFactory(*token, "vaulty vault", "just a vault with a key")
	if err != nil {
		t.Errorf("failed to create vault; %s", err.Error())
		return
	}

	tt := []struct {
		Name        string
		Description string
		Type        string
		Usage       string
		Spec        string
		Options     string
	}{
<<<<<<< HEAD
		{"regular key", "regular key description", cryptovault.KeyTypeAsymmetric, cryptovault.KeyUsageSignVerify, "ed25519", ""},
		{"regular key", "regular key description", cryptovault.KeyTypeAsymmetric, cryptovault.KeyUsageSignVerify, "babyjubjub", ""},
		{"regular key", "regular key description", cryptovault.KeyTypeAsymmetric, cryptovault.KeyUsageSignVerify, "rsa-2048", `{"algorithm":"PS256"}`},
		{"regular key", "regular key description", cryptovault.KeyTypeAsymmetric, cryptovault.KeyUsageSignVerify, "rsa-3072", `{"algorithm":"PS256"}`},
		{"regular key", "regular key description", cryptovault.KeyTypeAsymmetric, cryptovault.KeyUsageSignVerify, "rsa-4096", `{"algorithm":"PS256"}`},
		{"regular key", "regular key description", cryptovault.KeyTypeAsymmetric, cryptovault.KeyUsageSignVerify, "rsa-2048", `{"algorithm":"PS384"}`},
		{"regular key", "regular key description", cryptovault.KeyTypeAsymmetric, cryptovault.KeyUsageSignVerify, "rsa-3072", `{"algorithm":"PS384"}`},
		{"regular key", "regular key description", cryptovault.KeyTypeAsymmetric, cryptovault.KeyUsageSignVerify, "rsa-4096", `{"algorithm":"PS384"}`},
		{"regular key", "regular key description", cryptovault.KeyTypeAsymmetric, cryptovault.KeyUsageSignVerify, "rsa-2048", `{"algorithm":"PS512"}`},
		{"regular key", "regular key description", cryptovault.KeyTypeAsymmetric, cryptovault.KeyUsageSignVerify, "rsa-3072", `{"algorithm":"PS512"}`},
		{"regular key", "regular key description", cryptovault.KeyTypeAsymmetric, cryptovault.KeyUsageSignVerify, "rsa-4096", `{"algorithm":"PS512"}`},
		{"regular key", "regular key description", cryptovault.KeyTypeAsymmetric, cryptovault.KeyUsageSignVerify, "rsa-2048", `{"algorithm":"RS256"}`},
		{"regular key", "regular key description", cryptovault.KeyTypeAsymmetric, cryptovault.KeyUsageSignVerify, "rsa-3072", `{"algorithm":"RS256"}`},
		{"regular key", "regular key description", cryptovault.KeyTypeAsymmetric, cryptovault.KeyUsageSignVerify, "rsa-4096", `{"algorithm":"RS256"}`},
		{"regular key", "regular key description", cryptovault.KeyTypeAsymmetric, cryptovault.KeyUsageSignVerify, "rsa-2048", `{"algorithm":"RS384"}`},
		{"regular key", "regular key description", cryptovault.KeyTypeAsymmetric, cryptovault.KeyUsageSignVerify, "rsa-3072", `{"algorithm":"RS384"}`},
		{"regular key", "regular key description", cryptovault.KeyTypeAsymmetric, cryptovault.KeyUsageSignVerify, "rsa-4096", `{"algorithm":"RS384"}`},
		{"regular key", "regular key description", cryptovault.KeyTypeAsymmetric, cryptovault.KeyUsageSignVerify, "rsa-2048", `{"algorithm":"RS512"}`},
		{"regular key", "regular key description", cryptovault.KeyTypeAsymmetric, cryptovault.KeyUsageSignVerify, "rsa-3072", `{"algorithm":"RS512"}`},
		{"regular key", "regular key description", cryptovault.KeyTypeAsymmetric, cryptovault.KeyUsageSignVerify, "rsa-4096", `{"algorithm":"RS512"}`},
		{"regular key", "regular key description", cryptovault.KeyTypeAsymmetric, cryptovault.KeyUsageSignVerify, "secp256K1", ""},
=======
		{"regular key", "regular key description", cryptovault.KeyTypeAsymmetric, cryptovault.KeyUsageSignVerify, cryptovault.KeySpecECCEd25519, ""},
		{"regular key", "regular key description", cryptovault.KeyTypeAsymmetric, cryptovault.KeyUsageSignVerify, cryptovault.KeySpecECCBabyJubJub, ""},
		{"regular key", "regular key description", cryptovault.KeyTypeAsymmetric, cryptovault.KeyUsageSignVerify, cryptovault.KeySpecRSA2048, `{"algorithm":"PS256"}`},
		{"regular key", "regular key description", cryptovault.KeyTypeAsymmetric, cryptovault.KeyUsageSignVerify, cryptovault.KeySpecRSA3072, `{"algorithm":"PS256"}`},
		{"regular key", "regular key description", cryptovault.KeyTypeAsymmetric, cryptovault.KeyUsageSignVerify, cryptovault.KeySpecRSA4096, `{"algorithm":"PS256"}`},
		{"regular key", "regular key description", cryptovault.KeyTypeAsymmetric, cryptovault.KeyUsageSignVerify, cryptovault.KeySpecRSA2048, `{"algorithm":"PS384"}`},
		{"regular key", "regular key description", cryptovault.KeyTypeAsymmetric, cryptovault.KeyUsageSignVerify, cryptovault.KeySpecRSA3072, `{"algorithm":"PS384"}`},
		{"regular key", "regular key description", cryptovault.KeyTypeAsymmetric, cryptovault.KeyUsageSignVerify, cryptovault.KeySpecRSA4096, `{"algorithm":"PS384"}`},
		{"regular key", "regular key description", cryptovault.KeyTypeAsymmetric, cryptovault.KeyUsageSignVerify, cryptovault.KeySpecRSA2048, `{"algorithm":"PS512"}`},
		{"regular key", "regular key description", cryptovault.KeyTypeAsymmetric, cryptovault.KeyUsageSignVerify, cryptovault.KeySpecRSA3072, `{"algorithm":"PS512"}`},
		{"regular key", "regular key description", cryptovault.KeyTypeAsymmetric, cryptovault.KeyUsageSignVerify, cryptovault.KeySpecRSA4096, `{"algorithm":"PS512"}`},
		{"regular key", "regular key description", cryptovault.KeyTypeAsymmetric, cryptovault.KeyUsageSignVerify, cryptovault.KeySpecRSA2048, `{"algorithm":"RS256"}`},
		{"regular key", "regular key description", cryptovault.KeyTypeAsymmetric, cryptovault.KeyUsageSignVerify, cryptovault.KeySpecRSA3072, `{"algorithm":"RS256"}`},
		{"regular key", "regular key description", cryptovault.KeyTypeAsymmetric, cryptovault.KeyUsageSignVerify, cryptovault.KeySpecRSA4096, `{"algorithm":"RS256"}`},
		{"regular key", "regular key description", cryptovault.KeyTypeAsymmetric, cryptovault.KeyUsageSignVerify, cryptovault.KeySpecRSA2048, `{"algorithm":"RS384"}`},
		{"regular key", "regular key description", cryptovault.KeyTypeAsymmetric, cryptovault.KeyUsageSignVerify, cryptovault.KeySpecRSA3072, `{"algorithm":"RS384"}`},
		{"regular key", "regular key description", cryptovault.KeyTypeAsymmetric, cryptovault.KeyUsageSignVerify, cryptovault.KeySpecRSA4096, `{"algorithm":"RS384"}`},
		{"regular key", "regular key description", cryptovault.KeyTypeAsymmetric, cryptovault.KeyUsageSignVerify, cryptovault.KeySpecRSA2048, `{"algorithm":"RS512"}`},
		{"regular key", "regular key description", cryptovault.KeyTypeAsymmetric, cryptovault.KeyUsageSignVerify, cryptovault.KeySpecRSA3072, `{"algorithm":"RS512"}`},
		{"regular key", "regular key description", cryptovault.KeyTypeAsymmetric, cryptovault.KeyUsageSignVerify, cryptovault.KeySpecRSA4096, `{"algorithm":"RS512"}`},
		{"regular key", "regular key description", cryptovault.KeyTypeAsymmetric, cryptovault.KeyUsageSignVerify, cryptovault.KeySpecECCSecp256k1, ""},
>>>>>>> 8afe8bf4
	}

	for _, tc := range tt {

		key, err := keyFactory(*token, vault.ID.String(), tc.Type, tc.Usage, tc.Spec, "namey name", "cute description")
		if err != nil {
			t.Errorf("failed to create key; %s", err.Error())
			return
		}

		payloadBytes, _ := common.RandomBytes(32)
		messageToSign := hex.EncodeToString(payloadBytes)

		opts := map[string]interface{}{}
		if tc.Options != "" {
			json.Unmarshal([]byte(tc.Options), &opts)
		}

		sigresponse, err := provide.SignMessage(*token, vault.ID.String(), key.ID.String(), messageToSign, opts)
		if err != nil {
			t.Errorf("failed to sign message %s", err.Error())
			return
		}

		verifyresponse, err := provide.VerifySignature(*token, vault.ID.String(), key.ID.String(), messageToSign, *sigresponse.Signature, opts)
		if err != nil {
			t.Errorf("failed to verify signature for vault: %s", err.Error())
			return
		}

		if verifyresponse.Verified != true {
			t.Error("failed to verify signature for vault")
			return
		}

		detachedverifyresponse, err := provide.VerifyDetachedSignature(*token, tc.Spec, messageToSign, *sigresponse.Signature, *key.PublicKey, opts)
		if err != nil {
			t.Errorf("failed to verify detached signature: %s", err.Error())
			return
		}

		if detachedverifyresponse.Verified != true {
			t.Errorf("failed to verify detached signature for %s key type", tc.Spec)
			return
		}
	}
}

func TestDetachedSignatureVerification_ShouldFail(t *testing.T) {
	t.Parallel()
	token, err := userTokenFactory()
	if err != nil {
		t.Errorf("failed to create token; %s", err.Error())
		return
	}

	vault, err := vaultFactory(*token, "vaulty vault", "just a vault with a key")
	if err != nil {
		t.Errorf("failed to create vault; %s", err.Error())
		return
	}

	tt := []struct {
		Name        string
		Description string
		Type        string
		Usage       string
		Spec        string
		Options     string
	}{
		{"regular key", "regular key description", cryptovault.KeyTypeAsymmetric, cryptovault.KeyUsageSignVerify, cryptovault.KeySpecRSA2048, `{"algorithm":"PS512"}`},
		{"regular key", "regular key description", cryptovault.KeyTypeAsymmetric, cryptovault.KeyUsageSignVerify, cryptovault.KeySpecRSA3072, `{"algorithm":"PS512"}`},
		{"regular key", "regular key description", cryptovault.KeyTypeAsymmetric, cryptovault.KeyUsageSignVerify, cryptovault.KeySpecRSA4096, `{"algorithm":"PS512"}`},
	}

	for _, tc := range tt {

		key, err := keyFactory(*token, vault.ID.String(), tc.Type, tc.Usage, tc.Spec, "namey name", "cute description")
		if err != nil {
			t.Errorf("failed to create key; %s", err.Error())
			return
		}

		payloadBytes, _ := common.RandomBytes(32)
		messageToSign := hex.EncodeToString(payloadBytes)

		opts := map[string]interface{}{}
		if tc.Options != "" {
			json.Unmarshal([]byte(tc.Options), &opts)
		}

		sigresponse, err := provide.SignMessage(*token, vault.ID.String(), key.ID.String(), messageToSign, opts)
		if err != nil {
			t.Errorf("failed to sign message %s", err.Error())
			return
		}

		verifyresponse, err := provide.VerifySignature(*token, vault.ID.String(), key.ID.String(), messageToSign, *sigresponse.Signature, opts)
		if err != nil {
			t.Errorf("failed to verify signature for vault: %s", err.Error())
			return
		}

		if verifyresponse.Verified != true {
			t.Error("failed to verify signature for vault")
			return
		}

<<<<<<< HEAD
		t.Log("beginning detached verification")
=======
>>>>>>> 8afe8bf4
		// now we will run the detached verification with invalid parameters for each of the test keys
		// testing no spec, expect 422
		_, err = provide.VerifyDetachedSignature(*token, "", messageToSign, *sigresponse.Signature, *key.PublicKey, opts)
		if err == nil {
			t.Errorf("verified invalid detached signature with no spec")
		}

		// testing no message, expecting 422
		_, err = provide.VerifyDetachedSignature(*token, tc.Spec, "", *sigresponse.Signature, *key.PublicKey, opts)
		if err == nil {
			t.Errorf("verified invalid detached signature with no message")
		}

		// testing no signature, expecting 422
		_, err = provide.VerifyDetachedSignature(*token, tc.Spec, messageToSign, "", *key.PublicKey, opts)
		if err == nil {
			t.Errorf("verified invalid detached signature with no signature")
		}

		// testing no pubkey, expecting 422
		_, err = provide.VerifyDetachedSignature(*token, tc.Spec, messageToSign, *sigresponse.Signature, "", opts)
		if err == nil {
			t.Errorf("verified invalid detached signature with no public key")
		}

		// testing no algorithm (for RSA), expecting 422
		_, err = provide.VerifyDetachedSignature(*token, tc.Spec, messageToSign, *sigresponse.Signature, *key.PublicKey, map[string]interface{}{})
		if err == nil {
			t.Errorf("verified invalid detached RSA signature with no options")
			return
		}

<<<<<<< HEAD
		// testing invalid spec, will return an error with the input issue
		_, err = provide.VerifyDetachedSignature(*token, "invalid_spec", messageToSign, *sigresponse.Signature, *key.PublicKey, opts)
		if err == nil {
			t.Errorf("verified invalid spec signature")
=======
		// testing invalid spec, will return verified false, but TODO change to ensure it returns an error with the input issue
		verifyresponse, err = provide.VerifyDetachedSignature(*token, "invalid_spec", messageToSign, *sigresponse.Signature, *key.PublicKey, opts)
		if verifyresponse.Verified != false {
			t.Errorf("verified signature with invalid spec")
>>>>>>> 8afe8bf4
			return
		}

		invalidPayload, _ := common.RandomBytes(32)
		invalidMessage := hex.EncodeToString(invalidPayload)

<<<<<<< HEAD
		// CHECKME testing invalid signature
		// returns a 201 with verified false (for consistency)
=======
		// CHECKME testing invalid signature, expecting 500
		// but this should really be a 201 with verified false (for consistency)
>>>>>>> 8afe8bf4
		// because the only thing that has gone wrong is the signature is invalid
		// as opposed to a parameter error
		verifyresponse, err = provide.VerifyDetachedSignature(*token, tc.Spec, invalidMessage, *sigresponse.Signature, *key.PublicKey, opts)
		if verifyresponse.Verified != false {
			t.Errorf("verified signature with invalid message")
			return
		}

	}
}

func TestCreateHDWalletWithSeed(t *testing.T) {
	t.Parallel()
	token, err := userTokenFactory()
	if err != nil {
		t.Errorf("failed to create token; %s", err.Error())
		return
	}

	vault, err := vaultFactory(*token, "vaulty vault", "just a vault with a key")
	if err != nil {
		t.Errorf("failed to create vault; %s", err.Error())
		return
	}

	seed := "traffic charge swing glimpse will citizen push mutual embrace volcano siege identify gossip battle casual exit enrich unlock muscle vast female initial please day"
<<<<<<< HEAD
	key, err := keyFactoryWithSeed(*token, vault.ID.String(), "asymmetric", "sign/verify", "bip39", "hdwallet", "integration test hd wallet", seed)
=======
	key, err := keyFactoryWithSeed(*token, vault.ID.String(), "asymmetric", "sign/verify", "BIP39", "hdwallet", "integration test hd wallet", seed)
>>>>>>> 8afe8bf4
	if err != nil {
		t.Errorf("failed to create key; %s", err.Error())
		return
	}

	//
	if key.PublicKey == nil {
		t.Errorf("failed to assign xpub key on hd wallet; %s", key.ID)
		return
	}

	t.Logf("publickeyhex: %s", *key.PublicKey)
<<<<<<< HEAD
	key2, err := keyFactoryWithSeed(*token, vault.ID.String(), "asymmetric", "sign/verify", "bip39", "hdwallet", "integration test hd wallet", seed)
=======
	key2, err := keyFactoryWithSeed(*token, vault.ID.String(), "asymmetric", "sign/verify", "BIP39", "hdwallet", "integration test hd wallet", seed)
>>>>>>> 8afe8bf4
	if err != nil {
		t.Errorf("failed to create key; %s", err.Error())
		return
	}

	if key2.PublicKey == nil {
		t.Errorf("failed to assign xpub key on hd wallet; %s", key2.ID)
		return
	}

	if *key.PublicKey != *key2.PublicKey {
		t.Errorf("deterministic wallet with seed did not create the same key")
		return
	}
}

func TestCreateHDWalletWithInvalidSeed(t *testing.T) {
	t.Parallel()
	token, err := userTokenFactory()
	if err != nil {
		t.Errorf("failed to create token; %s", err.Error())
		return
	}

	vault, err := vaultFactory(*token, "vaulty vault", "just a vault with a key")
	if err != nil {
		t.Errorf("failed to create vault; %s", err.Error())
		return
	}

	seed := "kraffic charge swing glimpse will citizen push mutual embrace volcano siege identify gossip battle casual exit enrich unlock muscle vast female initial please day"
<<<<<<< HEAD
	_, err = keyFactoryWithSeed(*token, vault.ID.String(), "asymmetric", "sign/verify", "bip39", "hdwallet", "integration test hd wallet", seed)
=======
	_, err = keyFactoryWithSeed(*token, vault.ID.String(), "asymmetric", "sign/verify", "BIP39", "hdwallet", "integration test hd wallet", seed)
>>>>>>> 8afe8bf4
	if err == nil {
		t.Errorf("created HD wallet with invalid seed")
		return
	}

	if err != nil {
		t.Logf("error received: %s", err.Error())
	}
}

func TestHDWalletSeedAutoSign(t *testing.T) {
	t.Parallel()
	token, err := userTokenFactory()
	if err != nil {
		t.Errorf("failed to create token; %s", err.Error())
		return
	}

	vault, err := vaultFactory(*token, "vaulty vault", "just a vault with a key")
	if err != nil {
		t.Errorf("failed to create vault; %s", err.Error())
		return
	}

	seed := "traffic charge swing glimpse will citizen push mutual embrace volcano siege identify gossip battle casual exit enrich unlock muscle vast female initial please day"
<<<<<<< HEAD
	key, err := keyFactoryWithSeed(*token, vault.ID.String(), "asymmetric", "sign/verify", "bip39", "hdwallet", "integration test hd wallet", seed)
=======
	key, err := keyFactoryWithSeed(*token, vault.ID.String(), "asymmetric", "sign/verify", "BIP39", "hdwallet", "integration test hd wallet", seed)
>>>>>>> 8afe8bf4
	if err != nil {
		t.Errorf("failed to create key; %s", err.Error())
		return
	}

<<<<<<< HEAD
	key2, err := keyFactoryWithSeed(*token, vault.ID.String(), "asymmetric", "sign/verify", "bip39", "hdwallet", "integration test hd wallet", seed)
=======
	key2, err := keyFactoryWithSeed(*token, vault.ID.String(), "asymmetric", "sign/verify", "BIP39", "hdwallet", "integration test hd wallet", seed)
>>>>>>> 8afe8bf4
	if err != nil {
		t.Errorf("failed to create key; %s", err.Error())
		return
	}

	for iteration := 0; iteration < 10; iteration++ {
		payloadBytes, _ := common.RandomBytes(32)
		messageToSign := hex.EncodeToString(payloadBytes)

		sigresponse, err := provide.SignMessage(*token, vault.ID.String(), key.ID.String(), messageToSign, nil)
		if err != nil {
			t.Errorf("failed to sign message %s", err.Error())
			return
		}

		sigresponse2, err := provide.SignMessage(*token, vault.ID.String(), key2.ID.String(), messageToSign, nil)
		if err != nil {
			t.Errorf("failed to sign message %s", err.Error())
			return
		}

		if *sigresponse.Signature != *sigresponse2.Signature {
			t.Errorf("mismatch in signatures from key with provided seed")
			return
		}

		// set up the verification options
		opts := map[string]interface{}{}
		options := fmt.Sprintf(`{"hdwallet":{"coin_abbr":"ETH", "index":%d}}`, iteration)
		json.Unmarshal([]byte(options), &opts)

		verifyresponse, err := provide.VerifySignature(*token, vault.ID.String(), key.ID.String(), messageToSign, *sigresponse.Signature, opts)
		if err != nil {
			t.Errorf("failed to verify signature for vault: %s", err.Error())
			return
		}

		verifyresponse2, err := provide.VerifySignature(*token, vault.ID.String(), key2.ID.String(), messageToSign, *sigresponse2.Signature, opts)
		if err != nil {
			t.Errorf("failed to verify signature 2 for vault: %s", err.Error())
			return
		}

		if verifyresponse.Verified != true {
			t.Errorf("failed to verify signature for vault!")
			return
		}

		if verifyresponse2.Verified != true {
			t.Errorf("failed to verify signature 2 for vault!")
			return
		}

	}
}

func TestHDWalletSeedLedgerDerivationPath(t *testing.T) {

	// this test will generate an ethereum address using a particular derivation path
	// using the mechanism that the ledger wallet uses to create new ethereum addresses
	// we will then confirm that repeating this process
	// for two different keys using the same seed phrase
	// generates the same ETH address

	t.Parallel()
	token, err := userTokenFactory()
	if err != nil {
		t.Errorf("failed to create token; %s", err.Error())
		return
	}

	vault, err := vaultFactory(*token, "vaulty vault", "just a vault with a key")
	if err != nil {
		t.Errorf("failed to create vault; %s", err.Error())
		return
	}

	seed := "traffic charge swing glimpse will citizen push mutual embrace volcano siege identify gossip battle casual exit enrich unlock muscle vast female initial please day"

<<<<<<< HEAD
	key, err := keyFactoryWithSeed(*token, vault.ID.String(), "asymmetric", "sign/verify", "bip39", "hdwallet", "integration test hd wallet", seed)
=======
	key, err := keyFactoryWithSeed(*token, vault.ID.String(), "asymmetric", "sign/verify", "BIP39", "hdwallet", "integration test hd wallet", seed)
>>>>>>> 8afe8bf4
	if err != nil {
		t.Errorf("failed to create key; %s", err.Error())
		return
	}

<<<<<<< HEAD
	key2, err := keyFactoryWithSeed(*token, vault.ID.String(), "asymmetric", "sign/verify", "bip39", "hdwallet", "integration test hd wallet", seed)
=======
	key2, err := keyFactoryWithSeed(*token, vault.ID.String(), "asymmetric", "sign/verify", "BIP39", "hdwallet", "integration test hd wallet", seed)
>>>>>>> 8afe8bf4
	if err != nil {
		t.Errorf("failed to create key; %s", err.Error())
		return
	}

	// set up the verification options using a ledger-style Account path
	opts := map[string]interface{}{}
	path := `m/44'/60'/2'/0/0`
	options := fmt.Sprintf(`{"hdwallet":{"hd_derivation_path":"%s"}}`, path)
	json.Unmarshal([]byte(options), &opts)

	payloadBytes, _ := common.RandomBytes(32)
	messageToSign := hex.EncodeToString(payloadBytes)

	sigresponse, err := provide.SignMessage(*token, vault.ID.String(), key.ID.String(), messageToSign, opts)
	if err != nil {
		t.Errorf("failed to sign message %s", err.Error())
		return
	}

	sigresponse2, err := provide.SignMessage(*token, vault.ID.String(), key2.ID.String(), messageToSign, opts)
	if err != nil {
		t.Errorf("failed to sign message %s", err.Error())
		return
	}

	if *sigresponse.Signature != *sigresponse2.Signature {
		t.Errorf("mismatch in signatures from derived key with provided seed")
		return
	}

	if *sigresponse.Address != *sigresponse2.Address {
		t.Errorf("mismatch in generated address from derived key and seed")
		return
	}
	if *sigresponse.DerivationPath != *sigresponse2.DerivationPath {
		t.Errorf("mismatch in derivation path")
		return
	}

	if *sigresponse.DerivationPath != path {
		t.Errorf("returned derivation path does not correspond to provided derivation path. Expected: %s, received %s", path, *sigresponse.DerivationPath)
		return
	}
}<|MERGE_RESOLUTION|>--- conflicted
+++ resolved
@@ -1786,7 +1786,6 @@
 		Spec        string
 		Options     string
 	}{
-<<<<<<< HEAD
 		{"regular key", "regular key description", cryptovault.KeyTypeAsymmetric, cryptovault.KeyUsageSignVerify, "ed25519", ""},
 		{"regular key", "regular key description", cryptovault.KeyTypeAsymmetric, cryptovault.KeyUsageSignVerify, "babyjubjub", ""},
 		{"regular key", "regular key description", cryptovault.KeyTypeAsymmetric, cryptovault.KeyUsageSignVerify, "rsa-2048", `{"algorithm":"PS256"}`},
@@ -1808,29 +1807,6 @@
 		{"regular key", "regular key description", cryptovault.KeyTypeAsymmetric, cryptovault.KeyUsageSignVerify, "rsa-3072", `{"algorithm":"RS512"}`},
 		{"regular key", "regular key description", cryptovault.KeyTypeAsymmetric, cryptovault.KeyUsageSignVerify, "rsa-4096", `{"algorithm":"RS512"}`},
 		{"regular key", "regular key description", cryptovault.KeyTypeAsymmetric, cryptovault.KeyUsageSignVerify, "secp256K1", ""},
-=======
-		{"regular key", "regular key description", cryptovault.KeyTypeAsymmetric, cryptovault.KeyUsageSignVerify, cryptovault.KeySpecECCEd25519, ""},
-		{"regular key", "regular key description", cryptovault.KeyTypeAsymmetric, cryptovault.KeyUsageSignVerify, cryptovault.KeySpecECCBabyJubJub, ""},
-		{"regular key", "regular key description", cryptovault.KeyTypeAsymmetric, cryptovault.KeyUsageSignVerify, cryptovault.KeySpecRSA2048, `{"algorithm":"PS256"}`},
-		{"regular key", "regular key description", cryptovault.KeyTypeAsymmetric, cryptovault.KeyUsageSignVerify, cryptovault.KeySpecRSA3072, `{"algorithm":"PS256"}`},
-		{"regular key", "regular key description", cryptovault.KeyTypeAsymmetric, cryptovault.KeyUsageSignVerify, cryptovault.KeySpecRSA4096, `{"algorithm":"PS256"}`},
-		{"regular key", "regular key description", cryptovault.KeyTypeAsymmetric, cryptovault.KeyUsageSignVerify, cryptovault.KeySpecRSA2048, `{"algorithm":"PS384"}`},
-		{"regular key", "regular key description", cryptovault.KeyTypeAsymmetric, cryptovault.KeyUsageSignVerify, cryptovault.KeySpecRSA3072, `{"algorithm":"PS384"}`},
-		{"regular key", "regular key description", cryptovault.KeyTypeAsymmetric, cryptovault.KeyUsageSignVerify, cryptovault.KeySpecRSA4096, `{"algorithm":"PS384"}`},
-		{"regular key", "regular key description", cryptovault.KeyTypeAsymmetric, cryptovault.KeyUsageSignVerify, cryptovault.KeySpecRSA2048, `{"algorithm":"PS512"}`},
-		{"regular key", "regular key description", cryptovault.KeyTypeAsymmetric, cryptovault.KeyUsageSignVerify, cryptovault.KeySpecRSA3072, `{"algorithm":"PS512"}`},
-		{"regular key", "regular key description", cryptovault.KeyTypeAsymmetric, cryptovault.KeyUsageSignVerify, cryptovault.KeySpecRSA4096, `{"algorithm":"PS512"}`},
-		{"regular key", "regular key description", cryptovault.KeyTypeAsymmetric, cryptovault.KeyUsageSignVerify, cryptovault.KeySpecRSA2048, `{"algorithm":"RS256"}`},
-		{"regular key", "regular key description", cryptovault.KeyTypeAsymmetric, cryptovault.KeyUsageSignVerify, cryptovault.KeySpecRSA3072, `{"algorithm":"RS256"}`},
-		{"regular key", "regular key description", cryptovault.KeyTypeAsymmetric, cryptovault.KeyUsageSignVerify, cryptovault.KeySpecRSA4096, `{"algorithm":"RS256"}`},
-		{"regular key", "regular key description", cryptovault.KeyTypeAsymmetric, cryptovault.KeyUsageSignVerify, cryptovault.KeySpecRSA2048, `{"algorithm":"RS384"}`},
-		{"regular key", "regular key description", cryptovault.KeyTypeAsymmetric, cryptovault.KeyUsageSignVerify, cryptovault.KeySpecRSA3072, `{"algorithm":"RS384"}`},
-		{"regular key", "regular key description", cryptovault.KeyTypeAsymmetric, cryptovault.KeyUsageSignVerify, cryptovault.KeySpecRSA4096, `{"algorithm":"RS384"}`},
-		{"regular key", "regular key description", cryptovault.KeyTypeAsymmetric, cryptovault.KeyUsageSignVerify, cryptovault.KeySpecRSA2048, `{"algorithm":"RS512"}`},
-		{"regular key", "regular key description", cryptovault.KeyTypeAsymmetric, cryptovault.KeyUsageSignVerify, cryptovault.KeySpecRSA3072, `{"algorithm":"RS512"}`},
-		{"regular key", "regular key description", cryptovault.KeyTypeAsymmetric, cryptovault.KeyUsageSignVerify, cryptovault.KeySpecRSA4096, `{"algorithm":"RS512"}`},
-		{"regular key", "regular key description", cryptovault.KeyTypeAsymmetric, cryptovault.KeyUsageSignVerify, cryptovault.KeySpecECCSecp256k1, ""},
->>>>>>> 8afe8bf4
 	}
 
 	for _, tc := range tt {
@@ -1939,10 +1915,6 @@
 			return
 		}
 
-<<<<<<< HEAD
-		t.Log("beginning detached verification")
-=======
->>>>>>> 8afe8bf4
 		// now we will run the detached verification with invalid parameters for each of the test keys
 		// testing no spec, expect 422
 		_, err = provide.VerifyDetachedSignature(*token, "", messageToSign, *sigresponse.Signature, *key.PublicKey, opts)
@@ -1975,30 +1947,18 @@
 			return
 		}
 
-<<<<<<< HEAD
 		// testing invalid spec, will return an error with the input issue
 		_, err = provide.VerifyDetachedSignature(*token, "invalid_spec", messageToSign, *sigresponse.Signature, *key.PublicKey, opts)
 		if err == nil {
 			t.Errorf("verified invalid spec signature")
-=======
-		// testing invalid spec, will return verified false, but TODO change to ensure it returns an error with the input issue
-		verifyresponse, err = provide.VerifyDetachedSignature(*token, "invalid_spec", messageToSign, *sigresponse.Signature, *key.PublicKey, opts)
-		if verifyresponse.Verified != false {
-			t.Errorf("verified signature with invalid spec")
->>>>>>> 8afe8bf4
 			return
 		}
 
 		invalidPayload, _ := common.RandomBytes(32)
 		invalidMessage := hex.EncodeToString(invalidPayload)
 
-<<<<<<< HEAD
 		// CHECKME testing invalid signature
 		// returns a 201 with verified false (for consistency)
-=======
-		// CHECKME testing invalid signature, expecting 500
-		// but this should really be a 201 with verified false (for consistency)
->>>>>>> 8afe8bf4
 		// because the only thing that has gone wrong is the signature is invalid
 		// as opposed to a parameter error
 		verifyresponse, err = provide.VerifyDetachedSignature(*token, tc.Spec, invalidMessage, *sigresponse.Signature, *key.PublicKey, opts)
@@ -2025,11 +1985,7 @@
 	}
 
 	seed := "traffic charge swing glimpse will citizen push mutual embrace volcano siege identify gossip battle casual exit enrich unlock muscle vast female initial please day"
-<<<<<<< HEAD
 	key, err := keyFactoryWithSeed(*token, vault.ID.String(), "asymmetric", "sign/verify", "bip39", "hdwallet", "integration test hd wallet", seed)
-=======
-	key, err := keyFactoryWithSeed(*token, vault.ID.String(), "asymmetric", "sign/verify", "BIP39", "hdwallet", "integration test hd wallet", seed)
->>>>>>> 8afe8bf4
 	if err != nil {
 		t.Errorf("failed to create key; %s", err.Error())
 		return
@@ -2042,11 +1998,7 @@
 	}
 
 	t.Logf("publickeyhex: %s", *key.PublicKey)
-<<<<<<< HEAD
 	key2, err := keyFactoryWithSeed(*token, vault.ID.String(), "asymmetric", "sign/verify", "bip39", "hdwallet", "integration test hd wallet", seed)
-=======
-	key2, err := keyFactoryWithSeed(*token, vault.ID.String(), "asymmetric", "sign/verify", "BIP39", "hdwallet", "integration test hd wallet", seed)
->>>>>>> 8afe8bf4
 	if err != nil {
 		t.Errorf("failed to create key; %s", err.Error())
 		return
@@ -2078,11 +2030,7 @@
 	}
 
 	seed := "kraffic charge swing glimpse will citizen push mutual embrace volcano siege identify gossip battle casual exit enrich unlock muscle vast female initial please day"
-<<<<<<< HEAD
 	_, err = keyFactoryWithSeed(*token, vault.ID.String(), "asymmetric", "sign/verify", "bip39", "hdwallet", "integration test hd wallet", seed)
-=======
-	_, err = keyFactoryWithSeed(*token, vault.ID.String(), "asymmetric", "sign/verify", "BIP39", "hdwallet", "integration test hd wallet", seed)
->>>>>>> 8afe8bf4
 	if err == nil {
 		t.Errorf("created HD wallet with invalid seed")
 		return
@@ -2108,21 +2056,13 @@
 	}
 
 	seed := "traffic charge swing glimpse will citizen push mutual embrace volcano siege identify gossip battle casual exit enrich unlock muscle vast female initial please day"
-<<<<<<< HEAD
 	key, err := keyFactoryWithSeed(*token, vault.ID.String(), "asymmetric", "sign/verify", "bip39", "hdwallet", "integration test hd wallet", seed)
-=======
-	key, err := keyFactoryWithSeed(*token, vault.ID.String(), "asymmetric", "sign/verify", "BIP39", "hdwallet", "integration test hd wallet", seed)
->>>>>>> 8afe8bf4
-	if err != nil {
-		t.Errorf("failed to create key; %s", err.Error())
-		return
-	}
-
-<<<<<<< HEAD
+	if err != nil {
+		t.Errorf("failed to create key; %s", err.Error())
+		return
+	}
+
 	key2, err := keyFactoryWithSeed(*token, vault.ID.String(), "asymmetric", "sign/verify", "bip39", "hdwallet", "integration test hd wallet", seed)
-=======
-	key2, err := keyFactoryWithSeed(*token, vault.ID.String(), "asymmetric", "sign/verify", "BIP39", "hdwallet", "integration test hd wallet", seed)
->>>>>>> 8afe8bf4
 	if err != nil {
 		t.Errorf("failed to create key; %s", err.Error())
 		return
@@ -2202,21 +2142,13 @@
 
 	seed := "traffic charge swing glimpse will citizen push mutual embrace volcano siege identify gossip battle casual exit enrich unlock muscle vast female initial please day"
 
-<<<<<<< HEAD
 	key, err := keyFactoryWithSeed(*token, vault.ID.String(), "asymmetric", "sign/verify", "bip39", "hdwallet", "integration test hd wallet", seed)
-=======
-	key, err := keyFactoryWithSeed(*token, vault.ID.String(), "asymmetric", "sign/verify", "BIP39", "hdwallet", "integration test hd wallet", seed)
->>>>>>> 8afe8bf4
-	if err != nil {
-		t.Errorf("failed to create key; %s", err.Error())
-		return
-	}
-
-<<<<<<< HEAD
+	if err != nil {
+		t.Errorf("failed to create key; %s", err.Error())
+		return
+	}
+
 	key2, err := keyFactoryWithSeed(*token, vault.ID.String(), "asymmetric", "sign/verify", "bip39", "hdwallet", "integration test hd wallet", seed)
-=======
-	key2, err := keyFactoryWithSeed(*token, vault.ID.String(), "asymmetric", "sign/verify", "BIP39", "hdwallet", "integration test hd wallet", seed)
->>>>>>> 8afe8bf4
 	if err != nil {
 		t.Errorf("failed to create key; %s", err.Error())
 		return
