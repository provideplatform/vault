package vault

import (
	"encoding/binary"
	"encoding/hex"
	"encoding/json"
	"errors"
	"fmt"
	"math/rand"
	"strings"

	"github.com/ethereum/go-ethereum/accounts"
	"github.com/gin-gonic/gin"
	"github.com/jinzhu/gorm"
	dbconf "github.com/kthomas/go-db-config"
	"github.com/kthomas/go-pgputil"
	uuid "github.com/kthomas/go.uuid"
	hdwallet "github.com/miguelmota/go-ethereum-hdwallet"

	"github.com/provideplatform/ident/token"
	provide "github.com/provideplatform/provide-go/common"
	"github.com/provideplatform/vault/common"
	"github.com/provideplatform/vault/crypto"
)

// InstallAPI installs the handlers using the given gin Engine
func InstallAPI(r *gin.Engine) {
	installSealUnsealAPI(r)
	installVaultsAPI(r)
	installKeysAPI(r)
	installSecretsAPI(r)
}

func installSealUnsealAPI(r *gin.Engine) {
	r.POST("/api/v1/unsealerkey", createUnsealerKeyHandler)
	r.POST("/api/v1/unseal", unsealHandler)
	r.POST("/api/v1/seal", sealHandler)
}

func installVaultsAPI(r *gin.Engine) {
	r.GET("/api/v1/vaults", vaultsListHandler)
	r.POST("/api/v1/vaults", createVaultHandler)
	r.DELETE("/api/v1/vaults/:id", deleteVaultHandler)
}

func installKeysAPI(r *gin.Engine) {
	r.GET("/api/v1/vaults/:id/keys", vaultKeysListHandler)
	r.POST("/api/v1/vaults/:id/keys", createVaultKeyHandler)
	r.GET("api/v1/vaults/:id/keys/:keyId", vaultKeyDetailsHandler)
	r.POST("api/v1/vaults/:id/keys/:keyId/derive", vaultKeyDeriveHandler)
	r.POST("/api/v1/vaults/:id/keys/:keyId/encrypt", vaultKeyEncryptHandler)
	r.POST("/api/v1/vaults/:id/keys/:keyId/decrypt", vaultKeyDecryptHandler)
	r.POST("/api/v1/vaults/:id/keys/:keyId/sign", vaultKeySignHandler)
	r.POST("/api/v1/vaults/:id/keys/:keyId/verify", vaultKeyVerifyHandler)
	r.DELETE("/api/v1/vaults/:id/keys/:keyId", deleteVaultKeyHandler)
<<<<<<< HEAD
	r.POST("api/v1/bls/aggregate", blsAggregateHandler)
	r.POST("api/v1/bls/verify", blsAggregateVerifyHandler)
=======

	r.POST("/api/v1/verify", verifyDetachedVerifyHandler)
>>>>>>> e6c7b89a
}

func installSecretsAPI(r *gin.Engine) {
	r.GET("/api/v1/vaults/:id/secrets", vaultSecretsListHandler)
	r.POST("api/v1/vaults/:id/secrets", createVaultSecretHandler)
	r.GET("api/v1/vaults/:id/secrets/:secretId", vaultSecretDetailsHandler)
	r.DELETE("api/v1/vaults/:id/secrets/:secretId", deleteVaultSecretHandler)
}

// createUnsealerKeyHandler creates the unsealer key
func createUnsealerKeyHandler(c *gin.Context) {
	_ = token.InContext(c)

	_, err := c.GetRawData()
	if err != nil {
		provide.RenderError(err.Error(), 400, c)
		return
	}

	key, err := CreateUnsealerKey()
	if err != nil {
		provide.RenderError(err.Error(), 500, c)
		return
	}

	provide.Render(key, 201, c)
}

// unsealHandler enables unlocking the master key for all vaults
func unsealHandler(c *gin.Context) {
	// TODO what elements are required in the token to enable the locking/ unlocking of the vault?
	// currently, it's just a valid token from IDENT and a valid unsealer key
	_ = token.InContext(c)

	buf, err := c.GetRawData()
	if err != nil {
		provide.RenderError(err.Error(), 400, c)
		return
	}

	params := &SealUnsealRequestResponse{}
	err = json.Unmarshal(buf, &params)
	if err != nil {
		provide.RenderError(err.Error(), 400, c)
		return
	}

	if params.UnsealerKey == nil {
		provide.RenderError("unsealer key material required", 422, c)
		return
	}

	err = SetUnsealerKey(*params.UnsealerKey)
	if err != nil {
		msg := fmt.Sprintf("failed to unseal vault; %s", err.Error())
		common.Log.Warning(msg)
		provide.RenderError(msg, 500, c)
		return
	}

	provide.Render(nil, 204, c)
}

// sealHandler enables locking the master key for all vaults
func sealHandler(c *gin.Context) {
	// TODO what elements are required in the token to enable the locking/ unlocking of the vault?
	// currently, it's just a valid token from IDENT and a valid unsealer key
	_ = token.InContext(c)

	buf, err := c.GetRawData()
	if err != nil {
		provide.RenderError(err.Error(), 400, c)
		return
	}

	params := &SealUnsealRequestResponse{}
	err = json.Unmarshal(buf, &params)
	if err != nil {
		provide.RenderError(err.Error(), 400, c)
		return
	}

	if params.UnsealerKey == nil {
		provide.RenderError("unsealer key material required", 422, c)
		return
	}

	err = ClearUnsealerKey(*params.UnsealerKey)
	if err != nil {
		msg := fmt.Sprintf("failed to seal vault; %s", err.Error())
		common.Log.Warning(msg)
		provide.RenderError(msg, 500, c)
		return
	}

	provide.Render(nil, 204, c)
}

func vaultKeyEncryptHandler(c *gin.Context) {
	bearer := token.InContext(c)

	if vaultIsSealed() {
		provide.RenderError("vault is sealed", 403, c)
		return
	}

	buf, err := c.GetRawData()
	if err != nil {
		provide.RenderError(err.Error(), 400, c)
		return
	}

	params := &KeyEncryptDecryptRequestResponse{}
	err = json.Unmarshal(buf, &params)
	if err != nil {
		provide.RenderError(err.Error(), 400, c)
		return
	}

	if params.Data == nil {
		provide.RenderError("requires data to be encrypted", 422, c)
		return
	}

	// handle empty nonces
	nonce := []byte{}
	if params.Nonce != nil {
		nonce = []byte(*params.Nonce)
	} else {
		nonce = nil
	}

	var key = &Key{}
	key = GetVaultKey(c.Param("keyId"), c.Param("id"), bearer.ApplicationID, bearer.OrganizationID, bearer.UserID)

	if key.ID == uuid.Nil {
		provide.RenderError("key not found", 404, c)
		return
	}

	encryptedData, err := key.Encrypt([]byte(*params.Data), nonce)
	if err != nil {
		provide.RenderError(err.Error(), 500, c)
		return
	}

	encryptedDataHex := hex.EncodeToString(encryptedData)

	provide.Render(&KeyEncryptDecryptRequestResponse{
		Data: common.StringOrNil(string(encryptedDataHex)),
	}, 200, c)
}

func vaultKeyDecryptHandler(c *gin.Context) {
	bearer := token.InContext(c)

	if vaultIsSealed() {
		provide.RenderError("vault is sealed", 403, c)
		return
	}

	buf, err := c.GetRawData()
	if err != nil {
		provide.RenderError(err.Error(), 400, c)
		return
	}

	params := &KeyEncryptDecryptRequestResponse{}
	err = json.Unmarshal(buf, &params)
	if err != nil {
		provide.RenderError(err.Error(), 400, c)
		return
	}

	if params.Data == nil {
		provide.RenderError("requires data to be decrypted", 422, c)
		return
	}

	dataToDecrypt, err := hex.DecodeString(*params.Data)
	if err != nil {
		provide.RenderError("error decoding encrypted string to binary", 422, c)
		return
	}
	var key = &Key{}
	key = GetVaultKey(c.Param("keyId"), c.Param("id"), bearer.ApplicationID, bearer.OrganizationID, bearer.UserID)

	if key.ID == uuid.Nil {
		provide.RenderError("key not found", 404, c)
		return
	}

	decryptedData, err := key.Decrypt(dataToDecrypt)
	if err != nil {
		provide.RenderError(err.Error(), 500, c)
		return
	}

	decryptedDataString := string(decryptedData[:])

	provide.Render(&KeyEncryptDecryptRequestResponse{
		Data: common.StringOrNil(decryptedDataString),
	}, 200, c)
}

func vaultsListHandler(c *gin.Context) {
	bearer := token.InContext(c)

	if vaultIsSealed() {
		provide.RenderError("vault is sealed", 403, c)
		return
	}

	var vaults []*Vault
	//vaults = GetVaults(bearer.ApplicationID, bearer.OrganizationID, bearer.UserID)

	var query *gorm.DB

	db := dbconf.DatabaseConnection()

	if bearer.ApplicationID != nil && *bearer.ApplicationID != uuid.Nil {
		query = db.Where("application_id = ?", bearer.ApplicationID)
	} else if bearer.OrganizationID != nil && *bearer.OrganizationID != uuid.Nil {
		query = db.Where("organization_id = ?", bearer.OrganizationID)
	} else if bearer.UserID != nil && *bearer.UserID != uuid.Nil {
		query = db.Where("user_id = ?", bearer.UserID)
	}

	provide.Paginate(c, query, &Vault{}).Find(&vaults)
	for _, vault := range vaults {
		_, err := vault.resolveMasterKey(db)
		if err != nil {
			provide.RenderError(err.Error(), 500, c)
			return
		}
	}

	provide.Render(vaults, 200, c)
}

func createVaultHandler(c *gin.Context) {
	bearer := token.InContext(c)

	buf, err := c.GetRawData()
	if err != nil {
		provide.RenderError(err.Error(), 400, c)
		return
	}

	if vaultIsSealed() {
		provide.RenderError("vault is sealed", 403, c)
		return
	}

	vault := &Vault{}
	err = json.Unmarshal(buf, &vault)
	if err != nil {
		provide.RenderError(err.Error(), 400, c)
		return
	}

	//HACK: pull the vault information from the bearer token when creating a vault
	vault.ApplicationID = bearer.ApplicationID
	vault.OrganizationID = bearer.OrganizationID
	vault.UserID = bearer.UserID

	if bearer.ApplicationID != nil && vault.ApplicationID != nil && bearer.ApplicationID.String() != vault.ApplicationID.String() {
		err = errors.New("Failed to create vault; authorized application id did not match application_id provided in params")
		common.Log.Warningf(err.Error())
		provide.RenderError(err.Error(), 403, c)
		return
	}

	if bearer.OrganizationID != nil && vault.OrganizationID != nil && bearer.OrganizationID.String() != vault.OrganizationID.String() {
		err = errors.New("Failed to create vault; authorized organization id did not match organization_id provided in params")
		common.Log.Warningf(err.Error())
		provide.RenderError(err.Error(), 403, c)
		return
	}

	if bearer.UserID != nil && vault.UserID != nil && bearer.UserID.String() != vault.UserID.String() {
		err = errors.New("Failed to create vault; authorized user id did not match user_id provided in params")
		common.Log.Warningf(err.Error())
		provide.RenderError(err.Error(), 403, c)
		return
	}

	db := dbconf.DatabaseConnection()
	if !vault.Create(db) {
		err = fmt.Errorf("Failed to create vault; %s", *vault.Errors[0].Message)
		common.Log.Warningf(err.Error())
		provide.RenderError(err.Error(), 422, c)
		return
	}

	provide.Render(vault, 201, c)
}

func deleteVaultHandler(c *gin.Context) {
	bearer := token.InContext(c)

	if vaultIsSealed() {
		provide.RenderError("vault is sealed", 403, c)
		return
	}

	userID := bearer.UserID
	appID := bearer.ApplicationID
	orgID := bearer.OrganizationID
	if bearer == nil || ((userID == nil || *userID == uuid.Nil) && (appID == nil || *appID == uuid.Nil) && (orgID == nil || *orgID == uuid.Nil)) {
		provide.RenderError("unauthorized", 401, c)
		return
	}

	db := dbconf.DatabaseConnection()
	tx := db.Begin()
	defer tx.RollbackUnlessCommitted()

	var vault = &Vault{}

	tx = tx.Where("id = ?", c.Param("id"))
	if bearer.UserID != nil {
		tx = tx.Where("user_id = ?", bearer.UserID)
	}
	if bearer.ApplicationID != nil {
		tx = tx.Where("application_id = ?", bearer.ApplicationID)
	}
	tx.Find(&vault)

	if vault.ID == uuid.Nil {
		provide.RenderError("vault not found", 404, c)
		return
	}
	if userID != nil && vault.UserID != nil && *userID != *vault.UserID {
		provide.RenderError("forbidden", 403, c)
		return
	}
	if appID != nil && vault.ApplicationID != nil && *appID != *vault.ApplicationID {
		provide.RenderError("forbidden", 403, c)
		return
	}
	if !vault.Delete(tx) {
		provide.RenderError("vault not deleted", 500, c)
		return
	}

	tx.Commit()
	provide.Render(nil, 204, c)
}

func vaultKeysListHandler(c *gin.Context) {
	bearer := token.InContext(c)

	if vaultIsSealed() {
		provide.RenderError("vault is sealed", 403, c)
		return
	}

	var vault = &Vault{}

	db := dbconf.DatabaseConnection()
	query := db.Where("id = ?", c.Param("id"))

	if bearer.ApplicationID != nil && *bearer.ApplicationID != uuid.Nil {
		query = query.Where("id = ? AND application_id = ?", c.Param("id"), bearer.ApplicationID)
	} else if bearer.OrganizationID != nil && *bearer.OrganizationID != uuid.Nil {
		query = query.Where("id = ? AND organization_id = ?", c.Param("id"), bearer.OrganizationID)
	} else if bearer.UserID != nil && *bearer.UserID != uuid.Nil {
		query = query.Where("id = ? AND user_id = ?", c.Param("id"), bearer.UserID)
	}
	query.Find(&vault)

	if vault.ID == uuid.Nil {
		provide.RenderError("vault not found", 404, c)
		return
	}

	keysQuery := vault.ListKeysQuery(db)
	if c.Query("spec") != "" {
		keysQuery = keysQuery.Where("keys.spec = ?", c.Query("spec"))
	}
	if c.Query("type") != "" {
		keysQuery = keysQuery.Where("keys.type = ?", c.Query("type"))
	}
	keysQuery = keysQuery.Order("keys.created_at ASC")

	var keys []*Key
	provide.Paginate(c, keysQuery, &Key{}).Find(&keys)
	for _, key := range keys {
		key.Enrich()
	}
	provide.Render(keys, 200, c)
}

// Creates a key and stores it in vault
func createVaultKeyHandler(c *gin.Context) {
	bearer := token.InContext(c)

	if vaultIsSealed() {
		provide.RenderError("vault is sealed", 403, c)
		return
	}

	buf, err := c.GetRawData()
	if err != nil {
		provide.RenderError(err.Error(), 400, c)
		return
	}

	key := &Key{}
	err = json.Unmarshal(buf, &key)
	if err != nil {
		provide.RenderError(err.Error(), 400, c)
		return
	}

	if key.VaultID != nil {
		provide.RenderError("vault_id cannot be set explicitly", 422, c)
		return
	}

	if key.PublicKey != nil {
		provide.RenderError("importing key material is not currently supported; public_key should not be provided", 422, c)
		return
	}

	// ensure the key spec is valid and correct the case
	keySpec, err := ValidateKeySpec(key.Spec)
	if err != nil {
		provide.RenderError(err.Error(), 422, c)
		return
	}
	if err == nil {
		key.Spec = keySpec
	}

	db := dbconf.DatabaseConnection()
	vault := &Vault{}
	vault = GetVault(db, c.Param("id"), bearer.ApplicationID, bearer.OrganizationID, bearer.UserID)

	if vault == nil || vault.ID == uuid.Nil {
		provide.RenderError("vault not found", 404, c)
		return
	}

	key.VaultID = &vault.ID
	key.vault = vault

	if key.createPersisted(db) {
		provide.Render(key, 201, c)
	} else {
		obj := map[string]interface{}{}
		obj["errors"] = key.Errors
		provide.Render(obj, 422, c)
	}
}

func deleteVaultKeyHandler(c *gin.Context) {
	bearer := token.InContext(c)

	if vaultIsSealed() {
		provide.RenderError("vault is sealed", 403, c)
		return
	}

	var key = &Key{}
	key = GetVaultKey(c.Param("keyId"), c.Param("id"), bearer.ApplicationID, bearer.OrganizationID, bearer.UserID)

	if key.ID == uuid.Nil {
		provide.RenderError("key not found", 404, c)
		return
	}

	db := dbconf.DatabaseConnection()
	if !key.Delete(db) {
		provide.RenderError("key not deleted", 500, c)
		return
	}

	provide.Render(nil, 204, c)
}

// vaultKeyDetailsHandler fetches details for a specific key
func vaultKeyDetailsHandler(c *gin.Context) {
	bearer := token.InContext(c)

	if vaultIsSealed() {
		provide.RenderError("vault is sealed", 403, c)
		return
	}

	vault := &Vault{}

	db := dbconf.DatabaseConnection()
	query := db.Where("id = ?", c.Param("id"))

	if bearer.ApplicationID != nil && *bearer.ApplicationID != uuid.Nil {
		query = query.Where("id = ? AND application_id = ?", c.Param("id"), bearer.ApplicationID)
	} else if bearer.OrganizationID != nil && *bearer.OrganizationID != uuid.Nil {
		query = query.Where("id = ? AND organization_id = ?", c.Param("id"), bearer.OrganizationID)
	} else if bearer.UserID != nil && *bearer.UserID != uuid.Nil {
		query = query.Where("id = ? AND user_id = ?", c.Param("id"), bearer.UserID)
	}
	query.Find(&vault)

	if vault.ID == uuid.Nil {
		provide.RenderError("vault not found", 404, c)
		return
	}

	key := &Key{}
	vault.KeyDetailsQuery(db, c.Param("keyId")).Find(&key)
	if key == nil || key.ID == uuid.Nil {
		provide.RenderError("key not found", 404, c)
		return
	}

	key.Enrich()
	provide.Render(key, 200, c)
}

// vaultKeyDeriveHandler derives a new symmetric key from a chacha20 key
func vaultKeyDeriveHandler(c *gin.Context) {
	bearer := token.InContext(c)

	if vaultIsSealed() {
		provide.RenderError("vault is sealed", 403, c)
		return
	}

	buf, err := c.GetRawData()
	if err != nil {
		provide.RenderError(err.Error(), 400, c)
		return
	}

	params := &KeyDeriveRequest{}
	err = json.Unmarshal(buf, &params)
	if err != nil {
		provide.RenderError(err.Error(), 400, c)
		return
	}

	key := GetVaultKey(c.Param("keyId"), c.Param("id"), bearer.ApplicationID, bearer.OrganizationID, bearer.UserID)

	if key.ID == uuid.Nil {
		provide.RenderError("key not found", 404, c)
		return
	}

	var derivedKey *Key

	switch *key.Spec {
	case KeySpecChaCha20:
		// handle empty nonces - replace with random 32-bit integer
		// and convert to bigendian 16-byte array
		nonceAsBytes := make([]byte, 16)
		if params.Nonce != nil {
			binary.BigEndian.PutUint32(nonceAsBytes, uint32(*params.Nonce))
		} else {
			binary.BigEndian.PutUint32(nonceAsBytes, uint32(rand.Int31()))
		}

		derivedKey, err = key.DeriveSymmetric(nonceAsBytes, []byte(*params.Context), *params.Name, *params.Description)
		if err != nil {
			provide.RenderError(err.Error(), 500, c)
			return
		}
	case KeySpecECCBIP39:
		var path *accounts.DerivationPath
		if params.Path != nil {
			derivationPath, err := hdwallet.ParseDerivationPath(*params.Path)
			if err != nil {
				provide.RenderError(err.Error(), 500, c)
				return
			}
			path = &derivationPath
		} else {
			path = crypto.DefaultHDDerivationPath()
		}

		secp256k1Derived, err := key.deriveSecp256k1KeyFromHDWallet(*path)
		if err != nil {
			provide.RenderError(err.Error(), 500, c)
			return
		}

		key.Address = secp256k1Derived.Address
		key.DerivationPath = secp256k1Derived.DerivationPath
		key.Enrich()
		derivedKey = key
	default:
		provide.RenderError("key does not support derivation", 400, c)
		return
	}

	provide.Render(derivedKey, 201, c)
}

func vaultKeySignHandler(c *gin.Context) {
	bearer := token.InContext(c)

	if vaultIsSealed() {
		provide.RenderError("vault is sealed", 403, c)
		return
	}

	buf, err := c.GetRawData()
	if err != nil {
		provide.RenderError(err.Error(), 400, c)
		return
	}

	params := &KeySignVerifyRequestResponse{}
	err = json.Unmarshal(buf, &params)
	if err != nil {
		provide.RenderError(err.Error(), 400, c)
		return
	}

	if params.Message == nil || params.Signature != nil || params.Verified != nil {
		provide.RenderError("only the message to be signed should be provided", 422, c)
		return
	}

	var key = &Key{}
	key = GetVaultKey(c.Param("keyId"), c.Param("id"), bearer.ApplicationID, bearer.OrganizationID, bearer.UserID)

	if key.ID == uuid.Nil {
		provide.RenderError("key not found", 404, c)
		return
	}

	msg, err := hex.DecodeString(*params.Message)
	if err != nil {
		msg := fmt.Sprintf("failed to decode message from hex; %s", err.Error())
		common.Log.Warningf(msg)
		provide.RenderError(msg, 422, c)
		return
	}

	signature, err := key.Sign(msg, params.Options)
	if err != nil {
		provide.RenderError(err.Error(), 500, c)
		return
	}

	sighex := make([]byte, hex.EncodedLen(len(signature)))
	hex.Encode(sighex, signature)

	var address string
	if key.Address != nil {
		address = *key.Address
	}

	var path string
	if key.DerivationPath != nil {
		path = *key.DerivationPath
	}

	provide.Render(&KeySignVerifyRequestResponse{
		Signature:      common.StringOrNil(string(sighex)),
		Address:        common.StringOrNil(address),
		DerivationPath: common.StringOrNil(path),
	}, 201, c)
}

func vaultKeyVerifyHandler(c *gin.Context) {
	bearer := token.InContext(c)

	if vaultIsSealed() {
		provide.RenderError("vault is sealed", 403, c)
		return
	}

	buf, err := c.GetRawData()
	if err != nil {
		provide.RenderError(err.Error(), 400, c)
		return
	}

	params := &KeySignVerifyRequestResponse{}
	err = json.Unmarshal(buf, &params)
	if err != nil {
		provide.RenderError(err.Error(), 400, c)
		return
	}

	if params.Signature == nil || params.Message == nil || params.Verified != nil {
		provide.RenderError("only the message and signature to be verified should be provided", 422, c)
		return
	}

	var key = &Key{}
	key = GetVaultKey(c.Param("keyId"), c.Param("id"), bearer.ApplicationID, bearer.OrganizationID, bearer.UserID)

	if key.ID == uuid.Nil {
		provide.RenderError("key not found", 404, c)
		return
	}

	msg, err := hex.DecodeString(*params.Message)
	if err != nil {
		msg := fmt.Sprintf("failed to decode message from hex; %s", err.Error())
		common.Log.Warningf(msg)
		provide.RenderError(msg, 422, c)
		return
	}

	sig, err := hex.DecodeString(*params.Signature)
	if err != nil {
		msg := fmt.Sprintf("failed to decode signature from hex; %s", err.Error())
		common.Log.Warningf(msg)
		provide.RenderError(msg, 422, c)
		return
	}

	err = key.Verify(msg, sig, params.Options)
	verified := err == nil

	provide.Render(&KeySignVerifyRequestResponse{
		Verified: &verified,
	}, 200, c)
}

func vaultSecretsListHandler(c *gin.Context) {
	bearer := token.InContext(c)

	if vaultIsSealed() {
		provide.RenderError("vault is sealed", 403, c)
		return
	}

	db := dbconf.DatabaseConnection()
	var vault = &Vault{}
	vault = GetVault(db, c.Param("id"), bearer.ApplicationID, bearer.OrganizationID, bearer.UserID)

	if vault.ID == uuid.Nil {
		provide.RenderError("vault not found", 404, c)
		return
	}

	secretsQuery := vault.ListSecretsQuery(db)
	if c.Query("type") != "" {
		secretsQuery = secretsQuery.Where("secrets.type = ?", c.Query("type"))
	}
	secretsQuery = secretsQuery.Order("secrets.created_at ASC")

	var secrets []*Secret
	provide.Paginate(c, secretsQuery, &Secret{}).Find(&secrets)
	for _, secret := range secrets {
		secret.Value = nil
	}
	provide.Render(secrets, 200, c)
}

func vaultSecretDetailsHandler(c *gin.Context) {
	bearer := token.InContext(c)

	if vaultIsSealed() {
		provide.RenderError("vault is sealed", 403, c)
		return
	}

	var secret = &Secret{}
	secret = GetVaultSecret(c.Param("secretId"), c.Param("id"), bearer.ApplicationID, bearer.OrganizationID, bearer.UserID)

	if secret.ID == uuid.Nil {
		provide.RenderError("secret not found", 404, c)
		return
	}

	decryptedSecret, err := secret.AsResponse()
	if err != nil {
		provide.RenderError(err.Error(), 500, c)
		return
	}

	provide.Render(&decryptedSecret, 200, c)
	return
}

func createVaultSecretHandler(c *gin.Context) {
	bearer := token.InContext(c)

	if vaultIsSealed() {
		provide.RenderError("vault is sealed", 403, c)
		return
	}

	buf, err := c.GetRawData()
	if err != nil {
		provide.RenderError(err.Error(), 400, c)
		return
	}

	secret := &Secret{}
	err = json.Unmarshal(buf, &secret)
	if err != nil {
		provide.RenderError(err.Error(), 400, c)
		return
	}

	if secret.VaultID != nil {
		provide.RenderError("vault_id cannot be set explicitly", 422, c)
		return
	}

	db := dbconf.DatabaseConnection()

	var vault = &Vault{}
	vault = GetVault(db, c.Param("id"), bearer.ApplicationID, bearer.OrganizationID, bearer.UserID)

	if vault == nil || vault.ID == uuid.Nil {
		provide.RenderError("vault not found", 404, c)
		return
	}

	secret.VaultID = &vault.ID
	secret.vault = vault

	if secret.Create(db) {
		provide.Render(secret, 201, c)
	} else {
		obj := map[string]interface{}{}
		obj["errors"] = secret.Errors
		provide.Render(obj, 422, c)
	}
}

func deleteVaultSecretHandler(c *gin.Context) {
	bearer := token.InContext(c)

	if vaultIsSealed() {
		provide.RenderError("vault is sealed", 403, c)
		return
	}

	var secret = &Secret{}
	secret = GetVaultSecret(c.Param("secretId"), c.Param("id"), bearer.ApplicationID, bearer.OrganizationID, bearer.UserID)

	if secret.ID == uuid.Nil {
		provide.RenderError("secret not found", 404, c)
		return
	}
	common.Log.Debugf("secret id: %s", secret.ID)

	db := dbconf.DatabaseConnection()
	if !secret.Delete(db) {
		provide.RenderError("error deleting secret", 500, c)
		return
	}

	provide.Render("secret deleted", 204, c)
	return
}

<<<<<<< HEAD
// blsAggregateHandler aggregates bls signatures
func blsAggregateHandler(c *gin.Context) {
=======
func verifyDetachedVerifyHandler(c *gin.Context) {
	// path is protected by valid ident token, but no bearer parameters are required
>>>>>>> e6c7b89a
	_ = token.InContext(c)

	if vaultIsSealed() {
		provide.RenderError("vault is sealed", 403, c)
		return
	}

	buf, err := c.GetRawData()
	if err != nil {
		provide.RenderError(err.Error(), 400, c)
		return
	}

<<<<<<< HEAD
	params := &BLSAggregateRequestResponse{}
=======
	params := &DetachedVerifyRequestResponse{}
>>>>>>> e6c7b89a
	err = json.Unmarshal(buf, &params)
	if err != nil {
		provide.RenderError(err.Error(), 400, c)
		return
	}

<<<<<<< HEAD
	signatures := params.Signatures

	sig, err := crypto.AggregateSigs(signatures)
	if err != nil {
		provide.RenderError(err.Error(), 500, c)
		return
	}

	provide.Render(&BLSAggregateRequestResponse{
		AggregateSignature: sig,
	}, 201, c)
}

// blsAggregateVerifyHandler verifies aggregates bls signatures
func blsAggregateVerifyHandler(c *gin.Context) {
	_ = token.InContext(c)

	if vaultIsSealed() {
		provide.RenderError("vault is sealed", 403, c)
		return
	}

	buf, err := c.GetRawData()
	if err != nil {
		provide.RenderError(err.Error(), 400, c)
		return
	}

	params := &BLSAggregateVerifyRequestResponse{}
	err = json.Unmarshal(buf, &params)
	if err != nil {
		provide.RenderError(err.Error(), 400, c)
		return
	}

	messages := params.Messages
	publicKeys := params.PublicKeys
	signature := params.Signature

	verified, err := crypto.AggregateVerify(signature, messages, publicKeys)
	if err != nil {
		provide.RenderError(err.Error(), 500, c)
		return
	}

	provide.Render(&KeySignVerifyRequestResponse{
		Verified: &verified,
	}, 201, c)

=======
	// first confirm we have the required input parameters
	if common.StringOrNil(*params.Spec) == nil {
		provide.RenderError("key spec is required", 422, c)
		return
	}

	// ensure the key spec is valid and correct the case
	keySpec, err := ValidateKeySpec(params.Spec)
	if err != nil {
		provide.RenderError(err.Error(), 422, c)
		return
	}
	if err == nil {
		params.Spec = keySpec
	}

	if common.StringOrNil(*params.Message) == nil {
		provide.RenderError("message is required", 422, c)
		return
	}

	if common.StringOrNil(*params.Signature) == nil {
		provide.RenderError("signature is required", 422, c)
		return
	}

	if common.StringOrNil(*params.PublicKey) == nil {
		provide.RenderError("public key is required", 422, c)
		return
	}

	isRSAKeySpec := *params.Spec == KeySpecRSA2048 || *params.Spec == KeySpecRSA3072 || *params.Spec == KeySpecRSA4096
	if isRSAKeySpec {
		if params.Options.Algorithm == nil {
			provide.RenderError("algorithm option required for RSA key spec", 422, c)
			return
		}
	}

	var publicKey []byte

	// next confirm that the public key provided is in hex format
	pubkey := strings.Replace(*params.PublicKey, "0x", "", -1)
	publicKey, err = hex.DecodeString(pubkey)
	if err != nil {
		common.Log.Debugf("attempt to converting public key (hex) to bytes failed; %s", err.Error())
		publicKey = []byte(pubkey)

		if isRSAKeySpec {
			rsaPublicKey, err := pgputil.DecodeRSAPublicKeyFromPEM([]byte(*params.PublicKey))
			if err != nil {
				provide.RenderError("failed to decode RSA public key", 422, c)
				return
			}
			publicKey, _ = json.Marshal(*rsaPublicKey)
		}
	}

	messagehex := strings.Replace(*params.Message, "0x", "", -1)
	message, err := hex.DecodeString(messagehex)
	if err != nil {
		provide.RenderError("error converting message (hex) to bytes", 422, c)
		return
	}

	signaturehex := strings.Replace(*params.Signature, "0x", "", -1)
	signature, err := hex.DecodeString(signaturehex)
	if err != nil {
		provide.RenderError("error converting signature (hex) to bytes", 422, c)
		return
	}

	opts := params.Options

	// generate a vault key from the parameters
	key := &Key{}
	key.PublicKey = &publicKey
	key.Spec = params.Spec
	key.Usage = common.StringOrNil(KeyUsageSignVerify)
	key.Type = common.StringOrNil(KeyTypeAsymmetric)

	verified := false

	verifyError := key.Verify(message, signature, opts)
	if verifyError == nil {
		verified = true
	}

	provide.Render(&DetachedVerifyRequestResponse{
		Verified: &verified,
	}, 200, c)
>>>>>>> e6c7b89a
}<|MERGE_RESOLUTION|>--- conflicted
+++ resolved
@@ -53,13 +53,9 @@
 	r.POST("/api/v1/vaults/:id/keys/:keyId/sign", vaultKeySignHandler)
 	r.POST("/api/v1/vaults/:id/keys/:keyId/verify", vaultKeyVerifyHandler)
 	r.DELETE("/api/v1/vaults/:id/keys/:keyId", deleteVaultKeyHandler)
-<<<<<<< HEAD
 	r.POST("api/v1/bls/aggregate", blsAggregateHandler)
 	r.POST("api/v1/bls/verify", blsAggregateVerifyHandler)
-=======
-
 	r.POST("/api/v1/verify", verifyDetachedVerifyHandler)
->>>>>>> e6c7b89a
 }
 
 func installSecretsAPI(r *gin.Engine) {
@@ -917,13 +913,8 @@
 	return
 }
 
-<<<<<<< HEAD
 // blsAggregateHandler aggregates bls signatures
 func blsAggregateHandler(c *gin.Context) {
-=======
-func verifyDetachedVerifyHandler(c *gin.Context) {
-	// path is protected by valid ident token, but no bearer parameters are required
->>>>>>> e6c7b89a
 	_ = token.InContext(c)
 
 	if vaultIsSealed() {
@@ -937,18 +928,13 @@
 		return
 	}
 
-<<<<<<< HEAD
 	params := &BLSAggregateRequestResponse{}
-=======
-	params := &DetachedVerifyRequestResponse{}
->>>>>>> e6c7b89a
 	err = json.Unmarshal(buf, &params)
 	if err != nil {
 		provide.RenderError(err.Error(), 400, c)
 		return
 	}
 
-<<<<<<< HEAD
 	signatures := params.Signatures
 
 	sig, err := crypto.AggregateSigs(signatures)
@@ -998,7 +984,30 @@
 		Verified: &verified,
 	}, 201, c)
 
-=======
+}
+
+func verifyDetachedVerifyHandler(c *gin.Context) {
+	// path is protected by valid ident token, but no bearer parameters are required
+	_ = token.InContext(c)
+
+	if vaultIsSealed() {
+		provide.RenderError("vault is sealed", 403, c)
+		return
+	}
+
+	buf, err := c.GetRawData()
+	if err != nil {
+		provide.RenderError(err.Error(), 400, c)
+		return
+	}
+
+	params := &DetachedVerifyRequestResponse{}
+	err = json.Unmarshal(buf, &params)
+	if err != nil {
+		provide.RenderError(err.Error(), 400, c)
+		return
+	}
+
 	// first confirm we have the required input parameters
 	if common.StringOrNil(*params.Spec) == nil {
 		provide.RenderError("key spec is required", 422, c)
@@ -1090,5 +1099,4 @@
 	provide.Render(&DetachedVerifyRequestResponse{
 		Verified: &verified,
 	}, 200, c)
->>>>>>> e6c7b89a
 }