package crypto

import (
	"crypto"
	"crypto/rand"
	rsa "crypto/rsa"
	"crypto/sha256"
	"encoding/json"

	"github.com/kthomas/go-pgputil"
)

// RSAKeyPair is the internal struct for an asymmetric keypair
type RSAKeyPair struct {
	PrivateKey []byte
	PublicKey  []byte
}

// NonceSizeRSA is the size of the optional RSA nonce for encryption/decryption (in bytes)
const NonceSizeRSA = 32

// PSSSignature is used for handling signatures using RSASSA-PSS
const PSSSignature = "PSS"

// PKCSSignature is used for handling RSA signatures using RSASSA-PKCS1-V1_5-SIGN from RSA PKCS#1 v1.5
const PKCSSignature = "PKCS"

// SigningAlgorithmRSA stores the signing algorithm details for RSA signing/verifying
type SigningAlgorithmRSA struct {
	Name string
	Hash crypto.Hash
	Type string
}

// SigningMethodRSA stores the signing method details and options for RSA signing/verifying
type SigningMethodRSA struct {
	*SigningAlgorithmRSA
	Options *rsa.PSSOptions
}

var (
	signatureAlgoPS256 *SigningMethodRSA
	signatureAlgoPS384 *SigningMethodRSA
	signatureAlgoPS512 *SigningMethodRSA
	signatureAlgoRS256 *SigningMethodRSA
	signatureAlgoRS384 *SigningMethodRSA
	signatureAlgoRS512 *SigningMethodRSA
)

func init() {

	// PS256
	signatureAlgoPS256 = &SigningMethodRSA{
		&SigningAlgorithmRSA{
			Name: "PS256",
			Hash: crypto.SHA256,
			Type: PSSSignature,
		},
		&rsa.PSSOptions{
			SaltLength: rsa.PSSSaltLengthAuto,
			Hash:       crypto.SHA256,
		},
	}

	// PS384
	signatureAlgoPS384 = &SigningMethodRSA{
		&SigningAlgorithmRSA{
			Name: "PS384",
			Hash: crypto.SHA384,
			Type: PSSSignature,
		},
		&rsa.PSSOptions{
			SaltLength: rsa.PSSSaltLengthAuto,
			Hash:       crypto.SHA384,
		},
	}

	// PS512
	signatureAlgoPS512 = &SigningMethodRSA{
		&SigningAlgorithmRSA{
			Name: "PS512",
			Hash: crypto.SHA512,
			Type: PSSSignature,
		},
		&rsa.PSSOptions{
			SaltLength: rsa.PSSSaltLengthAuto,
			Hash:       crypto.SHA512,
		},
	}

	// RS256
	signatureAlgoRS256 = &SigningMethodRSA{
		&SigningAlgorithmRSA{
			Name: "RS256",
			Hash: crypto.SHA256,
			Type: PKCSSignature,
		}, nil,
	}

	// RS384
	signatureAlgoRS384 = &SigningMethodRSA{
		&SigningAlgorithmRSA{
			Name: "RS384",
			Hash: crypto.SHA384,
			Type: PKCSSignature,
		}, nil,
	}

	// RS512
	signatureAlgoRS512 = &SigningMethodRSA{
		&SigningAlgorithmRSA{
			Name: "RS512",
			Hash: crypto.SHA512,
			Type: PKCSSignature,
		}, nil,
	}
}

// // RSA PrivateKey internal struct for reference
// type PrivateKey struct {
// 	PublicKey            // public part.
// 	D         *big.Int   // private exponent
// 	Primes    []*big.Int // prime factors of N, has >= 2 elements.

// 	// Precomputed contains precomputed values that speed up private
// 	// operations, if available.
// 	Precomputed PrecomputedValues
// }

// CreateRSAKeyPair creates an RSA keypair
func CreateRSAKeyPair(bitsize int) (*RSAKeyPair, error) {

	// generates a private key struct as shown above (type PrivateKey)
	privateKey, err := rsa.GenerateKey(rand.Reader, bitsize)
	if err != nil {
		return nil, ErrCannotGenerateKey
	}

	RSAKeyPair := RSAKeyPair{}

	// next we'll convert the private key to bytes for storing in the db etc
	privkey, err := json.Marshal(*privateKey)
	if err != nil {
		return nil, ErrCannotGenerateKey
	}
	RSAKeyPair.PrivateKey = privkey

	pubkey, err := json.Marshal(*&privateKey.PublicKey)
	if err != nil {
		return nil, ErrCannotGenerateKey
	}
	RSAKeyPair.PublicKey = pubkey

	return &RSAKeyPair, nil
}

func selectSignatureMethod(algo string) (*SigningMethodRSA, error) {

	switch algo {
	case "PS256":
		return signatureAlgoPS256, nil
	case "PS384":
		return signatureAlgoPS384, nil
	case "PS512":
		return signatureAlgoPS512, nil
	case "RS256":
		return signatureAlgoRS256, nil
	case "RS384":
		return signatureAlgoRS384, nil
	case "RS512":
		return signatureAlgoRS512, nil
	default:
		return nil, ErrUnsupportedRSASigningAlgorithm
	}

}

// Sign uses RSA private key to sign the payload (PS256 Implementation)
func (k *RSAKeyPair) Sign(payload []byte, algo string) ([]byte, error) {

	if k.PrivateKey == nil {
		return nil, ErrNilPrivateKey
	}

	// get the private key struct from the privatekey bytes
	var rsaPrivateKey rsa.PrivateKey
	json.Unmarshal(k.PrivateKey, &rsaPrivateKey)

	// get the signature algorithm
	signingMethod, err := selectSignatureMethod(algo)
	if err != nil {
		return nil, err
	}

	// sign using the signature algorithm and private key
	signature, err := signingMethod.Sign(&rsaPrivateKey, payload)
	if err != nil {
		return nil, err
	}

	return signature, nil
}

// Sign uses the specified signing algorithm to sign the payload
func (algo *SigningMethodRSA) Sign(rsaPrivateKey *rsa.PrivateKey, payload []byte) ([]byte, error) {

	// hash the payload using the specified algorithm hashing algorithm
	payloadHash := algo.Hash.New()
	payloadHash.Write(payload)

	var signature []byte
	var err error

	// sign the payload using the specified signature algorithm (PKCS or PSS)
	switch algo.Type {
	case PSSSignature:
		signature, err = rsa.SignPSS(rand.Reader, rsaPrivateKey, algo.Hash, payloadHash.Sum(nil), algo.Options)

	case PKCSSignature:
		signature, err = rsa.SignPKCS1v15(rand.Reader, rsaPrivateKey, algo.Hash, payloadHash.Sum(nil))
	}

	if err != nil {
		return nil, err
	}

	// sign the payload
	return signature, nil
}

// Verify uses the RSA public key to verify a signature (PS256 implementation)
func (k *RSAKeyPair) Verify(payload, sig []byte, algo string) error {
	if k.PublicKey == nil {
		return ErrInvalidPublicKey
	}

	signingMethod, err := selectSignatureMethod(algo)
	if err != nil {
		return err
	}

	// get the rsa public key struct from the publickey bytes
	var rsaKey rsa.PrivateKey
<<<<<<< HEAD
	err = json.Unmarshal(*k.PublicKey, &rsaKey.PublicKey)

	if err != nil {
		publicKey, err := pgputil.DecodeRSAPublicKeyFromPEM([]byte(*k.PublicKey))
		if err != nil {
			return err
		}
		rsaKey.PublicKey = *publicKey
	}
=======
	json.Unmarshal(k.PublicKey, &rsaKey.PublicKey)
>>>>>>> 8fba4f35

	// verify the signature using the signature algorithm
	err = signingMethod.Verify(payload, sig, &rsaKey.PublicKey)
	if err != nil {
		return err
	}

	return nil

}

// Verify uses the specified signing algorithm to verify the payload
func (algo *SigningMethodRSA) Verify(payload, sig []byte, rsaPublicKey *rsa.PublicKey) error {

	// hash the payload using the signature algorithm hash type
	payloadHash := algo.Hash.New()
	payloadHash.Write(payload)

	var err error

	// verify the payload using the specified signature algorithm (PKCS or PSS)
	switch algo.Type {
	case PSSSignature:
		err = rsa.VerifyPSS(rsaPublicKey, algo.Hash, payloadHash.Sum(nil), sig, algo.Options)

	case PKCSSignature:
		err = rsa.VerifyPKCS1v15(rsaPublicKey, algo.Hash, payloadHash.Sum(nil), sig)
	}

	// if we have an error, it's an invalid signature
	if err != nil {
		return err
	}

	//no errors found, signature verified
	return nil
}

// Encrypt encrypts byte array using RSA public key
func (k *RSAKeyPair) Encrypt(plaintext []byte) ([]byte, error) {
	if k.PublicKey == nil {
		return nil, ErrInvalidPublicKey
	}

	// get the rsa public key struct from the publickey bytes
	var rsaKey rsa.PrivateKey
	json.Unmarshal(k.PublicKey, &rsaKey.PublicKey)

	// check if we're trying to encrypt too large a payload
	// formula (for OAEP encryption) is keylen(bytes) -2 -2*hashsize(bytes)
	// we are using SHA256, so formula is keylen(bytes) - 66
	maxlen := rsaKey.PublicKey.Size() - 66
	if len(plaintext) > maxlen {
		return nil, ErrEncryptionPayloadTooLong
	}

	// encrypt using OAEP
	ciphertext, err := rsa.EncryptOAEP(sha256.New(), rand.Reader, &rsaKey.PublicKey, plaintext, nil)
	if err != nil {
		return nil, ErrCannotEncrypt
	}
	return ciphertext, nil
}

// Decrypt decrypts byte array using RSA and input nonce
func (k *RSAKeyPair) Decrypt(ciphertext []byte) ([]byte, error) {
	if k.PrivateKey == nil {
		return nil, ErrNilPrivateKey
	}

	//get the private key struct from the privatekey bytes
	var rsaPrivateKey rsa.PrivateKey
	json.Unmarshal(k.PrivateKey, &rsaPrivateKey)

	// decrypt using OAEP
	plaintext, err := rsaPrivateKey.Decrypt(nil, ciphertext, &rsa.OAEPOptions{Hash: crypto.SHA256})
	if err != nil {
		return nil, ErrCannotDecrypt
	}
	return plaintext, nil
}<|MERGE_RESOLUTION|>--- conflicted
+++ resolved
@@ -241,7 +241,6 @@
 
 	// get the rsa public key struct from the publickey bytes
 	var rsaKey rsa.PrivateKey
-<<<<<<< HEAD
 	err = json.Unmarshal(*k.PublicKey, &rsaKey.PublicKey)
 
 	if err != nil {
@@ -251,9 +250,6 @@
 		}
 		rsaKey.PublicKey = *publicKey
 	}
-=======
-	json.Unmarshal(k.PublicKey, &rsaKey.PublicKey)
->>>>>>> 8fba4f35
 
 	// verify the signature using the signature algorithm
 	err = signingMethod.Verify(payload, sig, &rsaKey.PublicKey)
