package vault

import (
	"bytes"
	"crypto"
	"encoding/hex"
	"fmt"

	"github.com/provideapp/vault/common"
	vaultcrypto "github.com/provideapp/vault/crypto"
)

// SealUnsealRequest provides the unseal information
<<<<<<< HEAD
type SealUnsealRequestResponse struct {
=======
type SealUnsealRequest struct {
	UnsealerKey *string `json:"unsealer_key,omitempty"`
}

// NewUnsealerKeyResponse is the struct returned when creating a new UnsealerKey
type NewUnsealerKeyResponse struct {
>>>>>>> 61c13a87
	UnsealerKey    *string `json:"unsealer_key,omitempty"`
	ValidationHash *string `json:"validation_hash,omitempty"`
}

// UnsealerKey is the encryption/decryption key for the vault keys
// which are used to decrypt the private keys/seeds
var UnsealerKey []byte

// CloakingKey will ensure Unsealer Key is encrypted in memory until required
var CloakingKey []byte

// UnsealerKeyRequiredBytes is the required length of the UnsealerKey in bytes
const UnsealerKeyRequiredBytes = 32

// SetUnsealerKey sets the Unsealer Key
// This is only possible with a SEALED vault
func SetUnsealerKey(passphrase string) error {

	if passphrase == "" {
		return fmt.Errorf("error unsealing vault (100)") //no unsealer key provided
	}

	// we can't unseal an unsealed application
	if UnsealerKey != nil {
		return fmt.Errorf("error unsealing vault (200)") //application already unsealed
	}

	// get the SHA512 hash of the generated unsealerkey
	incomingKeyHash := crypto.SHA256.New()
	_, err := incomingKeyHash.Write([]byte(passphrase))
	if err != nil {
		return fmt.Errorf("error unsealing vault (300)") //error hashing incoming key
	}

	if common.UnsealerKeyValidator == "" {
		return fmt.Errorf("error unsealing vault (400)")
	}

	validator, _ := hex.DecodeString(common.UnsealerKeyValidator)

	// validate the SHA256 hash against the validation hash
	res := bytes.Compare(incomingKeyHash.Sum(nil), validator[:])
	if res != 0 {
		return fmt.Errorf("error unsealing vault (500)") //unsealer key provided doesn't match validator hash
	}
	if res == 0 {
		common.Log.Debugf("valid vault unsealing key received")
	}

	// set up a random cloaking key
	randomKey, err := vaultcrypto.CreateAES256GCMSeed()
	if err != nil {
		return fmt.Errorf("error unsealing vault (600)") //error setting up cloaking key
	}

	// set the cloaking key to this random key
	CloakingKey = randomKey

	// convert the cloaking key to an AES key to perform encryption
	cloakingKey := vaultcrypto.AES256GCM{}
	cloakingKey.PrivateKey = &randomKey

	// get the original 32-byte entropy from the seed phrase - we will use this as the AES encryption key for the vaults
	unsealerKeySeed, err := vaultcrypto.GetEntropyFromMnemonic(passphrase)
	if err != nil {
		return fmt.Errorf("error unsealing vault (700)") //error recovering entropy from BIP39 passphrase
	}

	if len(unsealerKeySeed) != UnsealerKeyRequiredBytes {
		return fmt.Errorf("error unsealing vault (800)") //error with entropy not being 32-bytes (required for AES encryption and required minimum for vault security)
	}

	// encrypt the unsealer key with the cloaking key
	unsealerKey, err := cloakingKey.Encrypt(unsealerKeySeed, nil)
	if err != nil {
		return fmt.Errorf("error unsealing vault (900)") //error encrypting unsealer key with cloaking key
	}

	// wipe the unsealerkeyseed in memory before garbage collection
	unsealerKeySeed, _ = common.RandomBytes(32)

	// set the vault unsealer key
	UnsealerKey = unsealerKey
	return nil
}

func getUnsealerKey() (*[]byte, error) {
	if CloakingKey == nil {
		return nil, fmt.Errorf("error unsealing vault (1100)") //no cloaking key available
	}

	// convert the cloaking key into an AES key
	cloakingKey := vaultcrypto.AES256GCM{}
	cloakingKey.PrivateKey = &CloakingKey

	// decrypt the unsealer key with the cloaking key
	encryptedUnsealerKey := UnsealerKey

	unsealerKey, err := cloakingKey.Decrypt(encryptedUnsealerKey[NonceSizeSymmetric:], encryptedUnsealerKey[0:NonceSizeSymmetric])
	if err != nil {
		return nil, fmt.Errorf("error decrypting unsealer key %s", err.Error())
	}

	return &unsealerKey, nil
}

func seal(unsealedKey *[]byte) (*[]byte, error) {
	if UnsealerKey == nil {
		return nil, fmt.Errorf("vault is sealed")
	}

	if unsealedKey == nil || *unsealedKey == nil {
		return nil, fmt.Errorf("nothing to seal")
	}

	var err error
	sealerKey := vaultcrypto.AES256GCM{}
	sealerKey.PrivateKey, err = getUnsealerKey()
	if err != nil {
		return nil, fmt.Errorf("error sealing vault %s", err.Error())
	}

	sealedKey, err := sealerKey.Encrypt(*unsealedKey, nil)
	if err != nil {
		return nil, fmt.Errorf("error while sealing: %s", err.Error())
	}

	return &sealedKey, nil
}

// unseal decrypts the sealed material with the unsealer key
func unseal(sealedKey *[]byte) (*[]byte, error) {
	if UnsealerKey == nil {
		return nil, fmt.Errorf("vault is sealed")
	}
	if sealedKey == nil || *sealedKey == nil {
		return nil, fmt.Errorf("nothing to unseal")
	}

	var err error
	unsealerKey := vaultcrypto.AES256GCM{}
	unsealerKey.PrivateKey, err = getUnsealerKey()
	if err != nil {
		return nil, fmt.Errorf("error unsealing vault %s", err.Error())
	}

	encryptedData := *sealedKey
	unsealedKey, err := unsealerKey.Decrypt(encryptedData[NonceSizeSymmetric:], encryptedData[0:NonceSizeSymmetric])
	if err != nil {
		return nil, fmt.Errorf("error while unsealing")
	}
	return &unsealedKey, nil
}

// CreateUnsealerKey creates a fresh unsealer key
func CreateUnsealerKey() (*SealUnsealRequestResponse, error) {

	newkey, err := vaultcrypto.CreateHDWalletSeedPhrase()
	if err != nil {
		return nil, err
	}

	seedKey := newkey.Seed
	seedPhrase := string(*seedKey)

	// get the SHA256 hash of the generated unsealerkey
	validationHash := crypto.SHA256.New()
	_, err = validationHash.Write([]byte(*seedKey))
	if err != nil {
		return nil, err
	}

	responseHash := common.StringOrNil(fmt.Sprintf("0x%s", hex.EncodeToString(validationHash.Sum(nil))))

	response := SealUnsealRequestResponse{}
	response.UnsealerKey = &seedPhrase
	response.ValidationHash = responseHash

	return &response, nil
}<|MERGE_RESOLUTION|>--- conflicted
+++ resolved
@@ -10,17 +10,8 @@
 	vaultcrypto "github.com/provideapp/vault/crypto"
 )
 
-// SealUnsealRequest provides the unseal information
-<<<<<<< HEAD
+// SealUnsealRequestResponse provides the unseal information
 type SealUnsealRequestResponse struct {
-=======
-type SealUnsealRequest struct {
-	UnsealerKey *string `json:"unsealer_key,omitempty"`
-}
-
-// NewUnsealerKeyResponse is the struct returned when creating a new UnsealerKey
-type NewUnsealerKeyResponse struct {
->>>>>>> 61c13a87
 	UnsealerKey    *string `json:"unsealer_key,omitempty"`
 	ValidationHash *string `json:"validation_hash,omitempty"`
 }
