package vault

import (
	"encoding/hex"
	"encoding/json"
	"errors"
	"fmt"

	"github.com/gin-gonic/gin"
	"github.com/jinzhu/gorm"
	dbconf "github.com/kthomas/go-db-config"
	uuid "github.com/kthomas/go.uuid"

	"github.com/provideapp/ident/token"
	"github.com/provideapp/vault/common"
	provide "github.com/provideservices/provide-go"
)

// InstallAPI installs the handlers using the given gin Engine
func InstallAPI(r *gin.Engine) {
	r.GET("/api/v1/vaults", vaultsListHandler)
	r.POST("/api/v1/vaults", createVaultHandler)
	r.DELETE("/api/v1/vaults/:id", deleteVaultHandler)

	r.GET("/api/v1/vaults/:id/keys", vaultKeysListHandler)
	r.POST("/api/v1/vaults/:id/keys", createVaultKeyHandler)
	r.POST("/api/v1/vaults/:id/keys/:keyId/sign", vaultKeySignHandler)
	r.POST("/api/v1/vaults/:id/keys/:keyId/verify", vaultKeyVerifyHandler)

	r.GET("/api/v1/vaults/:id/secrets", vaultSecretsListHandler)
}

func vaultsListHandler(c *gin.Context) {
	bearer := token.InContext(c)

	var vaults []*Vault
	var query *gorm.DB

	db := dbconf.DatabaseConnection()

	if bearer.ApplicationID != nil && *bearer.ApplicationID != uuid.Nil {
		query = db.Where("application_id = ?", bearer.ApplicationID)
	} else if bearer.OrganizationID != nil && *bearer.OrganizationID != uuid.Nil {
		query = db.Where("organization_id = ?", bearer.OrganizationID)
	} else if bearer.UserID != nil && *bearer.UserID != uuid.Nil {
		query = db.Where("user_id = ?", bearer.UserID)
	}

	provide.Paginate(c, query, &Vault{}).Find(&vaults)
	for _, vault := range vaults {
		vault.resolveMasterKey(db)
	}

	provide.Render(vaults, 200, c)
}

func createVaultHandler(c *gin.Context) {
	bearer := token.InContext(c)

	buf, err := c.GetRawData()
	if err != nil {
		provide.RenderError(err.Error(), 400, c)
		return
	}

	vault := &Vault{}
	err = json.Unmarshal(buf, &vault)
	if err != nil {
		provide.RenderError(err.Error(), 400, c)
		return
	}

<<<<<<< HEAD
	//HACK: pull the vault information from the bearer token when creating a vault
=======
>>>>>>> b8932f91
	vault.ApplicationID = bearer.ApplicationID
	vault.OrganizationID = bearer.OrganizationID
	vault.UserID = bearer.UserID

	if bearer.ApplicationID != nil && vault.ApplicationID != nil && bearer.ApplicationID.String() != vault.ApplicationID.String() {
		err = errors.New("Failed to create vault; authorized application id did not match application_id provided in params")
		common.Log.Warningf(err.Error())
		provide.RenderError(err.Error(), 403, c)
		return
	}

	if bearer.OrganizationID != nil && vault.OrganizationID != nil && bearer.OrganizationID.String() != vault.OrganizationID.String() {
		err = errors.New("Failed to create vault; authorized organization id did not match organization_id provided in params")
		common.Log.Warningf(err.Error())
		provide.RenderError(err.Error(), 403, c)
		return
	}

	if bearer.UserID != nil && vault.UserID != nil && bearer.UserID.String() != vault.UserID.String() {
		err = errors.New("Failed to create vault; authorized user id did not match user_id provided in params")
		common.Log.Warningf(err.Error())
		provide.RenderError(err.Error(), 403, c)
		return
	}

	db := dbconf.DatabaseConnection()
	if !vault.Create(db) {
		err = fmt.Errorf("Failed to create vault; %s", *vault.Errors[0].Message)
		common.Log.Warningf(err.Error())
		provide.RenderError(err.Error(), 422, c)
		return
	}

	provide.Render(vault, 201, c)
	return
}

func deleteVaultHandler(c *gin.Context) {
	bearer := token.InContext(c)
	userID := bearer.UserID
	appID := bearer.ApplicationID
	orgID := bearer.OrganizationID
	if bearer == nil || ((userID == nil || *userID == uuid.Nil) && (appID == nil || *appID == uuid.Nil) && (orgID == nil || *orgID == uuid.Nil)) {
		provide.RenderError("unauthorized", 401, c)
		return
	}

	db := dbconf.DatabaseConnection()
	tx := db.Begin()
	defer tx.RollbackUnlessCommitted()

	var vault = &Vault{}

	tx = tx.Where("id = ?", c.Param("id"))
	if bearer.UserID != nil {
		tx = tx.Where("user_id = ?", bearer.UserID)
	}
	if bearer.ApplicationID != nil {
		tx = tx.Where("application_id = ?", bearer.ApplicationID)
	}
	tx.Find(&vault)

	if vault.ID == uuid.Nil {
		provide.RenderError("vault not found", 404, c)
		return
	}
	if userID != nil && vault.UserID != nil && *userID != *vault.UserID {
		provide.RenderError("forbidden", 403, c)
		return
	}
	if appID != nil && vault.ApplicationID != nil && *appID != *vault.ApplicationID {
		provide.RenderError("forbidden", 403, c)
		return
	}
	if !vault.Delete(tx) {
		provide.RenderError("vault not deleted", 500, c)
		return
	}

	tx.Commit()
	provide.Render(nil, 204, c)
}

func vaultKeysListHandler(c *gin.Context) {
	bearer := token.InContext(c)

	var vault = &Vault{}

	db := dbconf.DatabaseConnection()
	var query *gorm.DB

	query = db.Where("id = ?", c.Param("id"))
	if bearer.ApplicationID != nil && *bearer.ApplicationID != uuid.Nil {
		query = query.Where("application_id = ?", bearer.ApplicationID)
	} else if bearer.OrganizationID != nil && *bearer.OrganizationID != uuid.Nil {
		query = query.Where("organization_id = ?", bearer.OrganizationID)
	} else if bearer.UserID != nil && *bearer.UserID != uuid.Nil {
		query = query.Where("user_id = ?", bearer.UserID)
	}
	query.Find(&vault)

	if vault.ID == uuid.Nil {
		provide.RenderError("vault not found", 404, c)
		return
	}

	var keys []*Key
	provide.Paginate(c, vault.ListKeysQuery(db), &Key{}).Find(&keys)
	for _, key := range keys {
		key.Enrich()
	}
	provide.Render(keys, 200, c)
}

func createVaultKeyHandler(c *gin.Context) {
	bearer := token.InContext(c)

	buf, err := c.GetRawData()
	if err != nil {
		provide.RenderError(err.Error(), 400, c)
		return
	}

	key := &Key{}
	err = json.Unmarshal(buf, &key)
	if err != nil {
		provide.RenderError(err.Error(), 400, c)
		return
	}

	if key.VaultID != nil {
		provide.RenderError("vault_id cannot be set explicitly", 422, c)
		return
	}

	if key.PublicKey != nil {
		provide.RenderError("importing key material is not currently supported; public_key should not be provided", 422, c)
		return
	}

	vault := &Vault{}

	db := dbconf.DatabaseConnection()
	var query *gorm.DB

	query = db.Where("id = ?", c.Param("id"))
	if bearer.ApplicationID != nil && *bearer.ApplicationID != uuid.Nil {
		query = query.Where("application_id = ?", bearer.ApplicationID)
	} else if bearer.OrganizationID != nil && *bearer.OrganizationID != uuid.Nil {
		query = query.Where("organization_id = ?", bearer.OrganizationID)
	} else if bearer.UserID != nil && *bearer.UserID != uuid.Nil {
		query = query.Where("user_id = ?", bearer.UserID)
	}
	query.Find(&vault)

	if vault == nil || vault.ID == uuid.Nil {
		provide.RenderError("vault not found", 404, c)
		return
	}

	key.VaultID = &vault.ID

	if key.Create(db) {
		provide.Render(key, 201, c)
	} else {
		obj := map[string]interface{}{}
		obj["errors"] = key.Errors
		provide.Render(obj, 422, c)
	}
}

func vaultKeySignHandler(c *gin.Context) {
	bearer := token.InContext(c)

	buf, err := c.GetRawData()
	if err != nil {
		provide.RenderError(err.Error(), 400, c)
		return
	}

	params := &KeySignVerifyRequestResponse{}
	err = json.Unmarshal(buf, &params)
	if err != nil {
		provide.RenderError(err.Error(), 400, c)
		return
	}

	if params.Message == nil || params.Signature != nil || params.Verified != nil {
		provide.RenderError("only the message to be signed should be provided", 422, c)
		return
	}

	var key = &Key{}

	db := dbconf.DatabaseConnection()
	var query *gorm.DB

	query = db.Where("id = ? AND vault_id = ?", c.Param("keyId"), c.Param("id"))
	if bearer.ApplicationID != nil && *bearer.ApplicationID != uuid.Nil {
		query = query.Where("application_id = ?", bearer.ApplicationID)
	} else if bearer.OrganizationID != nil && *bearer.OrganizationID != uuid.Nil {
		query = query.Where("organization_id = ?", bearer.OrganizationID)
	} else if bearer.UserID != nil && *bearer.UserID != uuid.Nil {
		query = query.Where("user_id = ?", bearer.UserID)
	}
	query.Find(&key)

	if key.ID == uuid.Nil {
		provide.RenderError("key not found", 404, c)
		return
	}

	signature, err := key.Sign([]byte(*params.Message))
	if err != nil {
		provide.RenderError(err.Error(), 500, c)
		return
	}

	sighex := make([]byte, hex.EncodedLen(len(signature)))
	hex.Encode(sighex, signature)

	provide.Render(&KeySignVerifyRequestResponse{
		Signature: common.StringOrNil(string(sighex)),
	}, 200, c)
}

func vaultKeyVerifyHandler(c *gin.Context) {
	bearer := token.InContext(c)

	buf, err := c.GetRawData()
	if err != nil {
		provide.RenderError(err.Error(), 400, c)
		return
	}

	params := &KeySignVerifyRequestResponse{}
	err = json.Unmarshal(buf, &params)
	if err != nil {
		provide.RenderError(err.Error(), 400, c)
		return
	}

	if params.Signature == nil || params.Message == nil || params.Verified != nil {
		provide.RenderError("only the message and signature to be verified should be provided", 422, c)
		return
	}

	var key = &Key{}

	db := dbconf.DatabaseConnection()
	var query *gorm.DB

	query = db.Where("id = ? AND vault_id = ?", c.Param("keyId"), c.Param("id"))
	if bearer.ApplicationID != nil && *bearer.ApplicationID != uuid.Nil {
		query = query.Where("application_id = ?", bearer.ApplicationID)
	} else if bearer.OrganizationID != nil && *bearer.OrganizationID != uuid.Nil {
		query = query.Where("organization_id = ?", bearer.OrganizationID)
	} else if bearer.UserID != nil && *bearer.UserID != uuid.Nil {
		query = query.Where("user_id = ?", bearer.UserID)
	}
	query.Find(&key)

	if key.ID == uuid.Nil {
		provide.RenderError("key not found", 404, c)
		return
	}

	sig, err := hex.DecodeString(*params.Signature)
	if err != nil {
		msg := fmt.Sprintf("failed to decode signature from hex; %s", err.Error())
		provide.RenderError(msg, 422, c)
		return
	}

	err = key.Verify([]byte(*params.Message), sig)
	verified := err == nil

	provide.Render(&KeySignVerifyRequestResponse{
		Verified: &verified,
	}, 200, c)
}

func vaultSecretsListHandler(c *gin.Context) {
	bearer := token.InContext(c)

	var vault = &Vault{}

	db := dbconf.DatabaseConnection()
	var query *gorm.DB

	query = db.Where("id = ?", c.Param("id"))
	if bearer.ApplicationID != nil && *bearer.ApplicationID != uuid.Nil {
		query = query.Where("application_id = ?", bearer.ApplicationID)
	} else if bearer.OrganizationID != nil && *bearer.OrganizationID != uuid.Nil {
		query = query.Where("organization_id = ?", bearer.OrganizationID)
	} else if bearer.UserID != nil && *bearer.UserID != uuid.Nil {
		query = query.Where("user_id = ?", bearer.UserID)
	}
	query.Find(&vault)

	if vault.ID == uuid.Nil {
		provide.RenderError("vault not found", 404, c)
		return
	}

	var secrets []*Secret
	provide.Paginate(c, vault.ListSecretsQuery(db), &Secret{}).Find(&secrets)
	provide.Render(secrets, 200, c)
}<|MERGE_RESOLUTION|>--- conflicted
+++ resolved
@@ -70,10 +70,7 @@
 		return
 	}
 
-<<<<<<< HEAD
 	//HACK: pull the vault information from the bearer token when creating a vault
-=======
->>>>>>> b8932f91
 	vault.ApplicationID = bearer.ApplicationID
 	vault.OrganizationID = bearer.OrganizationID
 	vault.UserID = bearer.UserID
